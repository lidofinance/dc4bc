--- conflicted
+++ resolved
@@ -31,11 +31,8 @@
 
 	ResultQRFolder string
 
-<<<<<<< HEAD
+	dkgInstances map[string]*dkg.DKG
 	// Used to encrypt local sensitive data, e.g. BLS keyrings.
-=======
-	dkgInstances  map[string]*dkg.DKG
->>>>>>> 78858ac1
 	encryptionKey []byte
 	pubKey        kyber.Point
 	secKey        kyber.Scalar
