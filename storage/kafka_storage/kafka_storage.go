package kafka_storage

import (
	"context"
	"crypto/tls"
	"encoding/json"
	"errors"
	"fmt"
	"log"
	"net"
	"strconv"
	"strings"
	"time"

	"github.com/segmentio/kafka-go"
	"github.com/segmentio/kafka-go/sasl/plain"

	"github.com/lidofinance/dc4bc/client/config"
	"github.com/lidofinance/dc4bc/storage"
)

const (
	kafkaMinBytes    = 10
	kafkaMaxBytes    = 10e6
	kafkaMaxAttempts = 16
	kafkaBatchBytes  = 10e6
)

type KafkaAuthCredentials struct {
	Username string
	Password string
}

type KafkaStorage struct {
	readerCtx                            context.Context
	readerCtxCancel                      context.CancelFunc
	readDuration                         time.Duration
	reader                               *kafka.Reader
	writer                               *kafka.Writer
	tlsConfig                            *tls.Config
	producerCreds, consumerCreds         *plain.Mechanism
	brokerEndpoint, consumerGroup, topic string
	timeout                              time.Duration

	idIgnoreList     map[string]struct{}
	offsetIgnoreList map[uint64]struct{}
}

func parseKafkaSaslPlain(creds string) (*plain.Mechanism, error) {
	credsSplit := strings.SplitN(creds, ":", 2)
	if len(credsSplit) == 1 {
		return nil, fmt.Errorf("failed to parse credentials")
	}
	return &plain.Mechanism{
		Username: credsSplit[0],
		Password: credsSplit[1],
	}, nil
}

func NewKafkaStorage(cfg *config.KafkaStorageConfig) (*KafkaStorage, error) {
	if cfg == nil {
		return nil, errors.New("kafka cfg should not be nil value")
	}

	producerCreds, err := parseKafkaSaslPlain(cfg.ProducerCredentials)
	if err != nil {
		return nil, fmt.Errorf("failed to parse producer credentials: %w", err)
	}

	consumerCreds, err := parseKafkaSaslPlain(cfg.ConsumerCredentials)
	if err != nil {
		return nil, fmt.Errorf("failed to parse consumer credentials: %w", err)
	}

	tlsConfig, err := GetTLSConfig(cfg.TlsConfig)
	if err != nil {
		return nil, fmt.Errorf("failed to init tsl config: %w", err)
	}

	readDuration, err := time.ParseDuration(cfg.ReadDuration)
	if err != nil {
		return nil, fmt.Errorf("failed to parse read duration: %w", err)
	}

	timeout, err := time.ParseDuration(cfg.Timeout)
	if err != nil {
		return nil, fmt.Errorf("failed to parse timeout duration: %w", err)
	}

	ks := &KafkaStorage{
		readDuration:   readDuration,
		brokerEndpoint: cfg.DBDSN,
		topic:          cfg.Topic,
		consumerGroup:  cfg.ConsumerGroup,
		tlsConfig:      tlsConfig,
		producerCreds:  producerCreds,
		consumerCreds:  consumerCreds,
		timeout:        timeout,

		idIgnoreList:     map[string]struct{}{},
		offsetIgnoreList: map[uint64]struct{}{},
	}
	if err := ks.reset(); err != nil {
		return nil, fmt.Errorf("failed to create a NewKafkaStorage: %w", err)
	}

	return ks, nil
}

func (ks *KafkaStorage) Close() error {
	if ks.reader != nil {
		ks.readerCtxCancel()
		if err := ks.reader.Close(); err != nil {
			return fmt.Errorf("failed to Close reader: %w", err)
		}
	}

	if ks.writer != nil {
		if err := ks.writer.Close(); err != nil {
			return fmt.Errorf("failed to Close writer: %w", err)
		}
	}

	return nil
}

func (ks *KafkaStorage) Send(messages ...storage.Message) error {
	kafkaMessages, err := ks.storageToKafkaMessages(messages...)
	if err != nil {
		return fmt.Errorf("failed to storageToKafkaMessages: %w", err)
	}

	if err := ks.writer.WriteMessages(context.Background(), kafkaMessages...); err != nil {
		return fmt.Errorf("failed to WriteMessages: %w", err)
	}

	return nil
}

func (ks *KafkaStorage) GetMessages(_ uint64) ([]storage.Message, error) {
	ctx, cancel := context.WithDeadline(ks.readerCtx, time.Now().Add(ks.readDuration))
	defer cancel()

	var (
		message  storage.Message
		messages []storage.Message
	)
	for {
		kafkaMessage, err := ks.reader.ReadMessage(ctx)
		if err != nil {
			if errors.Is(err, context.DeadlineExceeded) || errors.Is(err, context.Canceled) {
				break
			} else {
				return nil, fmt.Errorf("failed to ReadMessage: %w", err)
			}
		}

		if err = json.Unmarshal(kafkaMessage.Value, &message); err != nil {
<<<<<<< HEAD
			log.Printf("failed to unmarshal a message %s: %s", string(kafkaMessage.Value), err.Error())
			continue
=======
			return nil, fmt.Errorf("failed to unmarshal a message %s: %w",
				string(kafkaMessage.Value), err)
>>>>>>> 336e9086
		}

		message.Offset = uint64(kafkaMessage.Offset)

		_, idOk := ks.idIgnoreList[message.ID]
		_, offsetOk := ks.offsetIgnoreList[message.Offset]
		if !idOk && !offsetOk {
			messages = append(messages, message)
		}
	}

	return messages, nil
}

func (ks *KafkaStorage) IgnoreMessages(messages []string, useOffset bool) error {
	for _, msg := range messages {
		if useOffset {
			offset, err := strconv.ParseUint(msg, 10, 64)
			if err != nil {
				return fmt.Errorf("failed to parse message offset: %w", err)
			}
			ks.offsetIgnoreList[offset] = struct{}{}

			continue
		}

		ks.idIgnoreList[msg] = struct{}{}
	}

	return nil
}

func (ks *KafkaStorage) UnignoreMessages() {
	ks.idIgnoreList = map[string]struct{}{}
	ks.offsetIgnoreList = map[uint64]struct{}{}
}

func (ks *KafkaStorage) SetConsumerGroup(cg string) error {
	ks.consumerGroup = cg
	if err := ks.reset(); err != nil {
		return fmt.Errorf("failed to reset kafka storage after setting consumer group: %w", err)
	}

	return nil
}

func (ks *KafkaStorage) storageToKafkaMessages(messages ...storage.Message) ([]kafka.Message, error) {
	kafkaMessages := make([]kafka.Message, len(messages))
	for i, m := range messages {
		data, err := json.Marshal(m)
		if err != nil {
			return kafkaMessages, fmt.Errorf("failed to marshal a message %v: %w", m, err)
		}
		kafkaMessages[i] = kafka.Message{Key: []byte(m.ID), Value: data}
	}

	return kafkaMessages, nil
}

func (ks *KafkaStorage) reset() error {
	if err := ks.Close(); err != nil {
		return fmt.Errorf("failed to Close connections: %w", err)
	}

	ks.reader = kafka.NewReader(kafka.ReaderConfig{
		Brokers:     []string{ks.brokerEndpoint},
		GroupID:     ks.consumerGroup,
		Topic:       ks.topic,
		MinBytes:    kafkaMinBytes,
		MaxBytes:    kafkaMaxBytes,
		MaxAttempts: kafkaMaxAttempts,
		Dialer: &kafka.Dialer{
			Timeout:       ks.timeout,
			DualStack:     true,
			TLS:           ks.tlsConfig,
			SASLMechanism: ks.consumerCreds,
		},
	})
	ks.readerCtx, ks.readerCtxCancel = context.WithCancel(context.Background())

	kafka.DefaultTransport = &kafka.Transport{
		Dial: (&net.Dialer{
			Timeout: ks.timeout,
		}).DialContext,
		TLS:  ks.tlsConfig,
		SASL: ks.producerCreds,
	}
	ks.writer = &kafka.Writer{
		Addr:         kafka.TCP(ks.brokerEndpoint),
		Topic:        ks.topic,
		Balancer:     &kafka.LeastBytes{},
		MaxAttempts:  kafkaMaxAttempts,
		BatchBytes:   kafkaBatchBytes,
		BatchTimeout: ks.timeout,
		ReadTimeout:  ks.timeout,
		WriteTimeout: ks.timeout,
	}

	return nil
}<|MERGE_RESOLUTION|>--- conflicted
+++ resolved
@@ -156,13 +156,8 @@
 		}
 
 		if err = json.Unmarshal(kafkaMessage.Value, &message); err != nil {
-<<<<<<< HEAD
 			log.Printf("failed to unmarshal a message %s: %s", string(kafkaMessage.Value), err.Error())
 			continue
-=======
-			return nil, fmt.Errorf("failed to unmarshal a message %s: %w",
-				string(kafkaMessage.Value), err)
->>>>>>> 336e9086
 		}
 
 		message.Offset = uint64(kafkaMessage.Offset)
