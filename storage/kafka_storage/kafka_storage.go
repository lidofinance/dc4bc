--- conflicted
+++ resolved
@@ -77,11 +77,7 @@
 
 	readDuration, err := time.ParseDuration(cfg.ReadDuration)
 	if err != nil {
-<<<<<<< HEAD
-		return nil, fmt.Errorf("failed to parse timeout duration: %w", err)
-=======
 		return nil, fmt.Errorf("failed to parse read duration: %w", err)
->>>>>>> e81b38e8
 	}
 
 	timeout, err := time.ParseDuration(cfg.Timeout)
