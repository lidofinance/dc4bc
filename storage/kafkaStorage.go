--- conflicted
+++ resolved
@@ -6,12 +6,9 @@
 	"crypto/x509"
 	"encoding/json"
 	"fmt"
-<<<<<<< HEAD
 	"github.com/segmentio/kafka-go/sasl/plain"
 	"io/ioutil"
-=======
 	"log"
->>>>>>> 1d1c6ada
 	"time"
 
 	"github.com/segmentio/kafka-go"
@@ -35,9 +32,12 @@
 
 	kafkaEndpoint string
 	kafkaTopic    string
-}
-
-<<<<<<< HEAD
+
+	producerCreds *KafkaAuthCredentials
+	consumerCreds *KafkaAuthCredentials
+	tlsConfig *tls.Config
+}
+
 type KafkaAuthCredentials struct {
 	Username string
 	Password string
@@ -59,46 +59,18 @@
 }
 
 func NewKafkaStorage(ctx context.Context, kafkaEndpoint string, kafkaTopic string, tlsConfig *tls.Config, producerCreds, consumerCreds *KafkaAuthCredentials) (Storage, error) {
-	mechanismProducer := plain.Mechanism{producerCreds.Username, producerCreds.Password}
-	mechanismConsumer := plain.Mechanism{consumerCreds.Username, consumerCreds.Password}
-
-	dialerProducer := &kafka.Dialer{
-		Timeout:       10 * time.Second,
-		DualStack:     true,
-		TLS:           tlsConfig,
-		SASLMechanism: mechanismProducer,
-	}
-	dialerConsumer := &kafka.Dialer{
-		Timeout:       10 * time.Second,
-		DualStack:     true,
-		TLS:           tlsConfig,
-		SASLMechanism: mechanismConsumer,
-	}
-
-	conn, err := dialerProducer.DialLeader(ctx, "tcp", kafkaEndpoint, kafkaTopic, kafkaPartition)
-	if err != nil {
-		return nil, fmt.Errorf("failed to init Kafka client: %w", err)
-	}
-
-	reader := kafka.NewReader(kafka.ReaderConfig{
-		Brokers:   []string{kafkaEndpoint},
-		Topic:     kafkaTopic,
-		Partition: kafkaPartition,
-		MaxWait:   time.Second,
-		Dialer:    dialerConsumer,
-	})
-=======
-func NewKafkaStorage(ctx context.Context, kafkaEndpoint, kafkaTopic string) (Storage, error) {
 	stg := &KafkaStorage{
 		ctx:           ctx,
 		kafkaEndpoint: kafkaEndpoint,
 		kafkaTopic:    kafkaTopic,
+		tlsConfig: tlsConfig,
+		producerCreds: producerCreds,
+		consumerCreds: consumerCreds,
 	}
 
 	if err := stg.connect(); err != nil {
 		return nil, fmt.Errorf("failed to connect: %w", err)
 	}
->>>>>>> 1d1c6ada
 
 	return stg, nil
 }
@@ -207,7 +179,23 @@
 func (s *KafkaStorage) connect() error {
 	_ = s.Close()
 
-	conn, err := kafka.DialLeader(s.ctx, "tcp", s.kafkaEndpoint, s.kafkaTopic, kafkaPartition)
+	mechanismProducer := plain.Mechanism{s.producerCreds.Username, s.producerCreds.Password}
+	mechanismConsumer := plain.Mechanism{s.consumerCreds.Username, s.consumerCreds.Password}
+
+	dialerProducer := &kafka.Dialer{
+		Timeout:       10 * time.Second,
+		DualStack:     true,
+		TLS:           s.tlsConfig,
+		SASLMechanism: mechanismProducer,
+	}
+	dialerConsumer := &kafka.Dialer{
+		Timeout:       10 * time.Second,
+		DualStack:     true,
+		TLS:           s.tlsConfig,
+		SASLMechanism: mechanismConsumer,
+	}
+
+	conn, err := dialerProducer.DialLeader(s.ctx, "tcp", s.kafkaEndpoint, s.kafkaTopic, kafkaPartition)
 	if err != nil {
 		return fmt.Errorf("failed to init Kafka client: %w", err)
 	}
@@ -217,6 +205,7 @@
 		Topic:     s.kafkaTopic,
 		Partition: kafkaPartition,
 		MaxWait:   time.Second,
+		Dialer:    dialerConsumer,
 	})
 
 	s.writer, s.reader = conn, reader
