--- conflicted
+++ resolved
@@ -6,10 +6,6 @@
 )
 
 var (
-<<<<<<< HEAD
-	// CapellaForkVersion 0x20000092
-	CapellaForkVersion = [4]byte{32, 0, 0, 146}
-=======
 	// CapellaForkVersion 0x03000000
 	//
 	// https://github.com/ethereum/consensus-specs/blob/dev/specs/capella/fork.md#configuration
@@ -19,23 +15,12 @@
 	//
 	// https://github.com/ethereum/consensus-specs/blob/5337da5dff85cd584c4330b46a881510c1218ca3/specs/phase0/beacon-chain.md#genesis-settings
 	GenesisForkVersion = [4]byte{0, 0, 0, 0}
->>>>>>> 7a391fa6
 
 	// DomainBlsToExecutionChange 0x0A000000
 	//
 	// https://github.com/ethereum/consensus-specs/blob/dev/specs/capella/beacon-chain.md#domain-types
 	DomainBlsToExecutionChange = [4]byte{10, 0, 0, 0}
 
-<<<<<<< HEAD
-	// GenesisValidatorRoot 0x6b56bdf72fa8b59d39499621e5a9bf98e22fc1eb8d48c78492b5adfb09cb7b8f
-	// {beacon api}/eth/v1/beacon/genesis
-	GenesisValidatorRoot = [32]byte{107, 86, 189, 247, 47, 168, 181, 157, 57, 73, 150, 33, 229, 169, 191, 152, 226, 47, 193, 235, 141, 72, 199, 132, 146, 181, 173, 251, 9, 203, 123, 143}
-
-	// LidoBlsPubKeyBB 0x8199b7a8c6998aafb30a955794f5d72a454ed1caf51bdbfc3065973153f64eeb64ff07a5b43cb9007cba3e3ec76ed756
-	LidoBlsPubKeyBB = [48]byte{129, 153, 183, 168, 198, 153, 138, 175, 179, 10, 149, 87, 148, 245, 215, 42, 69, 78, 209, 202, 245, 27, 219, 252, 48, 101, 151, 49, 83, 246, 78, 235, 100, 255, 7, 165, 180, 60, 185, 0, 124, 186, 62, 62, 199, 110, 215, 86}
-
-	// ToExecutionAddress 0xb9d7934878b5fb9610b3fe8a5e441e8fad7e293f
-=======
 	// GenesisValidatorRoot 0x4b363db94e286120d76eb905340fdd4e54bfe9f06bf33ff6cf5ad27f511bfe95
 	// {beacon api}/eth/v1/beacon/genesis
 	GenesisValidatorRoot = [32]byte{75, 54, 61, 185, 78, 40, 97, 32, 215, 110, 185, 5, 52, 15, 221, 78, 84, 191, 233, 240, 107, 243, 63, 246, 207, 90, 210, 127, 81, 27, 254, 149}
@@ -50,7 +35,6 @@
 	// ToExecutionAddress 0xb9d7934878b5fb9610b3fe8a5e441e8fad7e293f
 	//
 	// https://mainnet.lido.fi/#/lido-dao/0x2e59a20f205bb85a89c53f1936454680651e618e/vote/78/
->>>>>>> 7a391fa6
 	ToExecutionAddress = [20]byte{185, 215, 147, 72, 120, 181, 251, 150, 16, 179, 254, 138, 94, 68, 30, 143, 173, 126, 41, 63}
 
 	//go:embed payloads.csv
@@ -60,13 +44,8 @@
 func GetSigningRoot(validatorIndex uint64) ([32]byte, error) {
 	domain, computeDomainErr := computeDomain(
 		DomainBlsToExecutionChange,
-<<<<<<< HEAD
-		CapellaForkVersion[:],
-		GenesisValidatorRoot[:],
-=======
 		CapellaForkVersion,
 		GenesisValidatorRoot,
->>>>>>> 7a391fa6
 	)
 
 	if computeDomainErr != nil {
