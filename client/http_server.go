--- conflicted
+++ resolved
@@ -505,11 +505,34 @@
 	successResponse(w, "ok")
 }
 
-<<<<<<< HEAD
 func (c *BaseClient) resetStateHandler(w http.ResponseWriter, r *http.Request) {
-=======
+  if r.Method != http.MethodPost {
+		errorResponse(w, http.StatusBadRequest, "Wrong HTTP method")
+		return
+	}
+	reqBody, err := ioutil.ReadAll(r.Body)
+	if err != nil {
+		errorResponse(w, http.StatusInternalServerError, fmt.Sprintf("failed to read body: %v", err))
+		return
+	}
+	defer r.Body.Close()
+  
+  var req ResetStateRequest
+  if err = json.Unmarshal(reqBody, &req); err != nil {
+		errorResponse(w, http.StatusInternalServerError, fmt.Sprintf("failed to umarshal request: %v", err))
+		return
+	}
+  
+  newStateDbPath, err := c.ResetState(req.NewStateDBDSN, req.KafkaConsumerGroup, req.Messages, req.UseOffset)
+	if err != nil {
+		errorResponse(w, http.StatusInternalServerError, fmt.Sprintf("failed to reset state: %v", err))
+		return
+	}
+
+	successResponse(w, newStateDbPath)
+}
+
 func (c *BaseClient) reinitDKGHandler(w http.ResponseWriter, r *http.Request) {
->>>>>>> ae425532
 	if r.Method != http.MethodPost {
 		errorResponse(w, http.StatusBadRequest, "Wrong HTTP method")
 		return
@@ -521,25 +544,12 @@
 	}
 	defer r.Body.Close()
 
-<<<<<<< HEAD
-	var req ResetStateRequest
-=======
 	var req types.ReDKG
->>>>>>> ae425532
 	if err = json.Unmarshal(reqBody, &req); err != nil {
 		errorResponse(w, http.StatusInternalServerError, fmt.Sprintf("failed to umarshal request: %v", err))
 		return
 	}
 
-<<<<<<< HEAD
-	newStateDbPath, err := c.ResetState(req.NewStateDBDSN, req.KafkaConsumerGroup, req.Messages, req.UseOffset)
-	if err != nil {
-		errorResponse(w, http.StatusInternalServerError, fmt.Sprintf("failed to reset state: %v", err))
-		return
-	}
-
-	successResponse(w, newStateDbPath)
-=======
 	message, err := c.buildMessage(req.DKGID, fsm.Event(types.ReinitDKG), reqBody)
 	if err != nil {
 		errorResponse(w, http.StatusInternalServerError, fmt.Sprintf("failed to build message: %v", err))
@@ -551,7 +561,6 @@
 		return
 	}
 	successResponse(w, "ok")
->>>>>>> ae425532
 }
 
 func (c *BaseClient) buildMessage(dkgRoundID string, event fsm.Event, data []byte) (*storage.Message, error) {
