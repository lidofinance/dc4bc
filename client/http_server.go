package client

import (
	"crypto/ed25519"
	"crypto/md5"
	"encoding/hex"
	"encoding/json"
	"fmt"
	"github.com/lidofinance/dc4bc/fsm/types/responses"
	"io/ioutil"
	"log"
	"net/http"
	"time"

	"github.com/google/uuid"
	"github.com/lidofinance/dc4bc/client/types"
	"github.com/lidofinance/dc4bc/fsm/fsm"
	spf "github.com/lidofinance/dc4bc/fsm/state_machines/signature_proposal_fsm"
	sif "github.com/lidofinance/dc4bc/fsm/state_machines/signing_proposal_fsm"
	"github.com/lidofinance/dc4bc/fsm/types/requests"

	"github.com/lidofinance/dc4bc/qr"
	"github.com/lidofinance/dc4bc/storage"
)

type Response struct {
	ErrorMessage string      `json:"error_message,omitempty"`
	Result       interface{} `json:"result"`
}

type ResetStateRequest struct {
	NewStateDBDSN string   `json:"new_state_dbdsn,omitempty"`
	UseOffset     bool     `json:"use_offset"`
	Messages      []string `json:"messages,omitempty"`
}

func rawResponse(w http.ResponseWriter, response []byte) {
	if _, err := w.Write(response); err != nil {
		panic(fmt.Sprintf("failed to write response: %v", err))
	}
}

func errorResponse(w http.ResponseWriter, statusCode int, error string) {
	w.WriteHeader(statusCode)
	w.Header().Set("Content-Type", "application/json")
	resp := Response{ErrorMessage: error}
	respBz, err := json.Marshal(resp)
	if err != nil {
		log.Printf("Failed to marshal response: %v\n", err)
		return
	}
	if _, err := w.Write(respBz); err != nil {
		panic(fmt.Sprintf("failed to write response: %v", err))
	}
}

func successResponse(w http.ResponseWriter, response interface{}) {
	w.Header().Set("Content-Type", "application/json")
	resp := Response{Result: response}
	respBz, err := json.Marshal(resp)
	if err != nil {
		log.Printf("Failed to marshal response: %v\n", err)
		return
	}
	if _, err := w.Write(respBz); err != nil {
		panic(fmt.Sprintf("failed to write response: %v", err))
	}
}

func (c *BaseClient) StartHTTPServer(listenAddr string) error {
	mux := http.NewServeMux()

	mux.HandleFunc("/getUsername", c.getUsernameHandler)
	mux.HandleFunc("/getPubKey", c.getPubkeyHandler)

	mux.HandleFunc("/sendMessage", c.sendMessageHandler)
	mux.HandleFunc("/getOperations", c.getOperationsHandler)
	mux.HandleFunc("/getOperationQRPath", c.getOperationQRPathHandler)

	mux.HandleFunc("/getSignatures", c.getSignaturesHandler)
	mux.HandleFunc("/getSignatureByID", c.getSignatureByIDHandler)

	mux.HandleFunc("/getOperationQR", c.getOperationQRToBodyHandler)
	mux.HandleFunc("/handleProcessedOperationJSON", c.handleJSONOperationHandler)
	mux.HandleFunc("/getOperation", c.getOperationHandler)

	mux.HandleFunc("/startDKG", c.startDKGHandler)
	mux.HandleFunc("/proposeSignMessage", c.proposeSignDataHandler)
	mux.HandleFunc("/approveDKGParticipation", c.approveParticipationHandler)
	mux.HandleFunc("/reinitDKG", c.reinitDKGHandler)

	mux.HandleFunc("/saveOffset", c.saveOffsetHandler)
	mux.HandleFunc("/getOffset", c.getOffsetHandler)

	mux.HandleFunc("/getFSMDump", c.getFSMDumpHandler)
	mux.HandleFunc("/getFSMList", c.getFSMList)

	mux.HandleFunc("/resetState", c.resetStateHandler)

	c.Logger.Log("HTTP server started on address: %s", listenAddr)
	return http.ListenAndServe(listenAddr, mux)
}

func (c *BaseClient) getFSMDumpHandler(w http.ResponseWriter, r *http.Request) {
	if r.Method != http.MethodGet {
		errorResponse(w, http.StatusBadRequest, "Wrong HTTP method")
		return
	}
	dump, err := c.GetFSMDump(r.URL.Query().Get("dkgID"))
	if err != nil {
		errorResponse(w, http.StatusInternalServerError, err.Error())
		return
	}
	successResponse(w, dump)
}

func (c *BaseClient) getFSMList(w http.ResponseWriter, r *http.Request) {
	if r.Method != http.MethodGet {
		errorResponse(w, http.StatusBadRequest, "Wrong HTTP method")
		return
	}
	fsmInstances, err := c.getState().GetAllFSM()
	if err != nil {
		errorResponse(w, http.StatusInternalServerError, fmt.Sprintf("failed to get all FSM instances: %v", err))
		return
	}
	fsmInstancesStates := make(map[string]string, len(fsmInstances))
	for k, v := range fsmInstances {
		state, err := v.State()
		if err != nil {
			errorResponse(w, http.StatusInternalServerError, fmt.Sprintf("failed to get FSM state: %v", err))
			return
		}
		fsmInstancesStates[k] = state.String()
	}
	successResponse(w, fsmInstancesStates)
}

func (c *BaseClient) getUsernameHandler(w http.ResponseWriter, r *http.Request) {
	if r.Method != http.MethodGet {
		errorResponse(w, http.StatusBadRequest, "Wrong HTTP method")
		return
	}
	successResponse(w, c.GetUsername())
}

func (c *BaseClient) getPubkeyHandler(w http.ResponseWriter, r *http.Request) {
	if r.Method != http.MethodGet {
		errorResponse(w, http.StatusBadRequest, "Wrong HTTP method")
		return
	}
	successResponse(w, c.GetPubKey())
}

func (c *BaseClient) getOffsetHandler(w http.ResponseWriter, r *http.Request) {
	if r.Method != http.MethodGet {
		errorResponse(w, http.StatusBadRequest, "Wrong HTTP method")
		return
	}
	offset, err := c.getState().LoadOffset()
	if err != nil {
		errorResponse(w, http.StatusInternalServerError, fmt.Sprintf("failed to load offset: %v", err))
		return
	}
	successResponse(w, offset)
}

func (c *BaseClient) saveOffsetHandler(w http.ResponseWriter, r *http.Request) {
	if r.Method != http.MethodPost {
		errorResponse(w, http.StatusBadRequest, "Wrong HTTP method")
		return
	}
	reqBytes, err := ioutil.ReadAll(r.Body)
	if err != nil {
		errorResponse(w, http.StatusBadRequest, fmt.Sprintf("failed to read request body: %v", err))
		return
	}
	defer r.Body.Close()

	var req map[string]uint64
	if err = json.Unmarshal(reqBytes, &req); err != nil {
		errorResponse(w, http.StatusInternalServerError, fmt.Sprintf("failed to unmarshal request: %v", err))
		return
	}
	if _, ok := req["offset"]; !ok {
		errorResponse(w, http.StatusInternalServerError, fmt.Sprintf("offset cannot be null: %v", err))
		return
	}
	if err = c.getState().SaveOffset(req["offset"]); err != nil {
		errorResponse(w, http.StatusInternalServerError, fmt.Sprintf("failed to save offset: %v", err))
		return
	}
	successResponse(w, "ok")
}

func (c *BaseClient) sendMessageHandler(w http.ResponseWriter, r *http.Request) {
	if r.Method != http.MethodPost {
		errorResponse(w, http.StatusBadRequest, "Wrong HTTP method")
		return
	}
	reqBytes, err := ioutil.ReadAll(r.Body)
	if err != nil {
		errorResponse(w, http.StatusBadRequest, fmt.Sprintf("failed to read request body: %v", err))
		return
	}
	defer r.Body.Close()

	var msg storage.Message
	if err = json.Unmarshal(reqBytes, &msg); err != nil {
		errorResponse(w, http.StatusInternalServerError, fmt.Sprintf("failed to unmarshal message: %v", err))
		return
	}

	if err = c.SendMessage(msg); err != nil {
		errorResponse(w, http.StatusInternalServerError, fmt.Sprintf("failed to send message to the storage: %v", err))
		return
	}

	successResponse(w, "ok")
}

func (c *BaseClient) getOperationsHandler(w http.ResponseWriter, r *http.Request) {
	if r.Method != http.MethodGet {
		errorResponse(w, http.StatusBadRequest, "Wrong HTTP method")
		return
	}

	operations, err := c.GetOperations()
	if err != nil {
		errorResponse(w, http.StatusInternalServerError, fmt.Sprintf("failed to get operations: %v", err))
		return
	}

	successResponse(w, operations)
}

func (c *BaseClient) getSignaturesHandler(w http.ResponseWriter, r *http.Request) {
	if r.Method != http.MethodGet {
		errorResponse(w, http.StatusBadRequest, "Wrong HTTP method")
		return
	}

	signatures, err := c.GetSignatures(r.URL.Query().Get("dkgID"))
	if err != nil {
		errorResponse(w, http.StatusInternalServerError, fmt.Sprintf("failed to get signatures: %v", err))
		return
	}

	successResponse(w, signatures)
}

func (c *BaseClient) getSignatureByIDHandler(w http.ResponseWriter, r *http.Request) {
	if r.Method != http.MethodGet {
		errorResponse(w, http.StatusBadRequest, "Wrong HTTP method")
		return
	}

	signature, err := c.GetSignatureByID(r.URL.Query().Get("dkgID"), r.URL.Query().Get("id"))
	if err != nil {
		errorResponse(w, http.StatusInternalServerError, fmt.Sprintf("failed to get signature: %v", err))
		return
	}

	successResponse(w, signature)
}

func (c *BaseClient) getOperationQRPathHandler(w http.ResponseWriter, r *http.Request) {
	if r.Method != http.MethodGet {
		errorResponse(w, http.StatusBadRequest, "Wrong HTTP method")
		return
	}
	operationID := r.URL.Query().Get("operationID")

	qrPaths, err := c.GetOperationQRPath(operationID)
	if err != nil {
		errorResponse(w, http.StatusInternalServerError, fmt.Sprintf("failed to get operation QR path: %v", err))
		return
	}

	successResponse(w, qrPaths)
}

func (c *BaseClient) getOperationHandler(w http.ResponseWriter, r *http.Request) {
	if r.Method != http.MethodGet {
		errorResponse(w, http.StatusBadRequest, "Wrong HTTP method")
		return
	}
	operationID := r.URL.Query().Get("operationID")

	operation, err := c.getOperationJSON(operationID)
	if err != nil {
		errorResponse(w, http.StatusInternalServerError, fmt.Sprintf("failed to get operation: %v", err))
		return
	}

	successResponse(w, operation)
}

func (c *BaseClient) getOperationQRToBodyHandler(w http.ResponseWriter, r *http.Request) {
	if r.Method != http.MethodGet {
		errorResponse(w, http.StatusBadRequest, "Wrong HTTP method")
		return
	}
	operationID := r.URL.Query().Get("operationID")

	operationJSON, err := c.getOperationJSON(operationID)
	if err != nil {
		errorResponse(w, http.StatusInternalServerError, fmt.Sprintf("failed to get operation in JSON: %v", err))
		return
	}

	encodedData, err := qr.EncodeQR(operationJSON)
	if err != nil {
		errorResponse(w, http.StatusInternalServerError, fmt.Sprintf("failed to encode operation: %v", err))
		return
	}

	w.Header().Set("Content-Type", "image/png")
	w.Header().Set("Content-Length", fmt.Sprintf("%d", len(encodedData)))
	rawResponse(w, encodedData)
}

func (c *BaseClient) startDKGHandler(w http.ResponseWriter, r *http.Request) {
	if r.Method != http.MethodPost {
		errorResponse(w, http.StatusBadRequest, "Wrong HTTP method")
		return
	}
	reqBody, err := ioutil.ReadAll(r.Body)
	if err != nil {
		errorResponse(w, http.StatusInternalServerError, fmt.Sprintf("failed to read body: %v", err))
		return
	}
	defer r.Body.Close()

	dkgRoundID := md5.Sum(reqBody)
	message, err := c.buildMessage(hex.EncodeToString(dkgRoundID[:]), spf.EventInitProposal, reqBody)
	if err != nil {
		errorResponse(w, http.StatusInternalServerError, fmt.Sprintf("failed to build message: %v", err))
		return
	}
	if err = c.SendMessage(*message); err != nil {
		errorResponse(w, http.StatusInternalServerError, fmt.Sprintf("failed to send message: %v", err))
		return
	}
	successResponse(w, "ok")
}

func (c *BaseClient) approveParticipationHandler(w http.ResponseWriter, r *http.Request) {
	if r.Method != http.MethodPost {
		errorResponse(w, http.StatusBadRequest, "Wrong HTTP method")
		return
	}
	decoder := json.NewDecoder(r.Body)

	var req map[string]string
	err := decoder.Decode(&req)
	if err != nil {
		errorResponse(w, http.StatusInternalServerError, fmt.Sprintf("failed to umarshal request: %v", err))
		return
	}

	operationID, ok := req["operationID"]
	if !ok {
		errorResponse(w, http.StatusBadRequest, fmt.Sprintf("operationID is required: %v", err))
		return
	}

	operations, err := c.GetOperations()
	if err != nil {
		errorResponse(w, http.StatusInternalServerError, fmt.Sprintf("failed to get operations: %v", err))
		return
	}

	operation, ok := operations[operationID]
	if !ok {
		errorResponse(w, http.StatusNotFound, fmt.Sprintf("operation %s not found", operationID))
		return
	}
	if fsm.State(operation.Type) != spf.StateAwaitParticipantsConfirmations {
		errorResponse(w, http.StatusBadRequest, fmt.Sprintf("cannot approve participation with operationID %s", operationID))
		return
	}

	var payload responses.SignatureProposalParticipantInvitationsResponse
	if err = json.Unmarshal(operation.Payload, &payload); err != nil {
		errorResponse(w, http.StatusInternalServerError, fmt.Sprintf("failed to unmarshal payload: %v", err))
		return
	}

	pid := -1
	for _, p := range payload {
		if c.GetPubKey().Equal(ed25519.PublicKey(p.PubKey)) {
			pid = p.ParticipantId
			break
		}
	}
	if pid < 0 {
		errorResponse(w, http.StatusInternalServerError, "failed to determine participant id")
		return
	}

	fsmRequest := requests.SignatureProposalParticipantRequest{
		ParticipantId: pid,
		CreatedAt:     operation.CreatedAt,
	}
	reqBz, err := json.Marshal(fsmRequest)
	if err != nil {
		errorResponse(w, http.StatusInternalServerError, fmt.Sprintf("failed to generate FSM request: %v", err))
		return
	}

	operation.Event = spf.EventConfirmSignatureProposal
	operation.ResultMsgs = append(operation.ResultMsgs, storage.Message{
		Event:         string(operation.Event),
		Data:          reqBz,
		DkgRoundID:    operation.DKGIdentifier,
		RecipientAddr: operation.To,
	})

	if err = c.handleProcessedOperation(*operation); err != nil {
		errorResponse(w, http.StatusInternalServerError, fmt.Sprintf("failed to handle processed operation: %v", err))
		return
	}

	successResponse(w, "ok")
}

func (c *BaseClient) proposeSignDataHandler(w http.ResponseWriter, r *http.Request) {
	if r.Method != http.MethodPost {
		errorResponse(w, http.StatusBadRequest, "Wrong HTTP method")
		return
	}
	reqBody, err := ioutil.ReadAll(r.Body)
	if err != nil {
		errorResponse(w, http.StatusInternalServerError, fmt.Sprintf("failed to read body: %v", err))
		return
	}
	defer r.Body.Close()

	var req map[string][]byte
	if err = json.Unmarshal(reqBody, &req); err != nil {
		errorResponse(w, http.StatusInternalServerError, fmt.Sprintf("failed to umarshal request: %v", err))
		return
	}

	fsmInstance, err := c.getFSMInstance(hex.EncodeToString(req["dkgID"]))
	if err != nil {
		errorResponse(w, http.StatusInternalServerError, fmt.Sprintf("failed to get FSM instance: %v", err))
		return
	}
	participantID, err := fsmInstance.GetIDByUsername(c.GetUsername())
	if err != nil {
		errorResponse(w, http.StatusInternalServerError, fmt.Sprintf("failed to get participantID: %v", err))
		return
	}

	messageDataSign := requests.SigningProposalStartRequest{
		SigningID:     uuid.New().String(),
		ParticipantId: participantID,
		SrcPayload:    req["data"],
		CreatedAt:     time.Now(),
	}
	messageDataSignBz, err := json.Marshal(messageDataSign)
	if err != nil {
		errorResponse(w, http.StatusInternalServerError, fmt.Sprintf("failed to marshal SigningProposalStartRequest: %v", err))
		return
	}

	message, err := c.buildMessage(hex.EncodeToString(req["dkgID"]), sif.EventSigningStart, messageDataSignBz)
	if err != nil {
		errorResponse(w, http.StatusInternalServerError, fmt.Sprintf("failed to build message: %v", err))
		return
	}
	if err = c.SendMessage(*message); err != nil {
		errorResponse(w, http.StatusInternalServerError, fmt.Sprintf("failed to send message: %v", err))
		return
	}
	successResponse(w, "ok")
}

func (c *BaseClient) handleJSONOperationHandler(w http.ResponseWriter, r *http.Request) {
	if r.Method != http.MethodPost {
		errorResponse(w, http.StatusBadRequest, "Wrong HTTP method")
		return
	}
	reqBody, err := ioutil.ReadAll(r.Body)
	if err != nil {
		errorResponse(w, http.StatusInternalServerError, fmt.Sprintf("failed to read body: %v", err))
		return
	}
	defer r.Body.Close()

	var req types.Operation
	if err = json.Unmarshal(reqBody, &req); err != nil {
		errorResponse(w, http.StatusInternalServerError, fmt.Sprintf("failed to umarshal request: %v", err))
		return
	}

	if err = c.handleProcessedOperation(req); err != nil {
		errorResponse(w, http.StatusInternalServerError, fmt.Sprintf("failed to handle processed operation: %v", err))
		return
	}

	successResponse(w, "ok")
}

<<<<<<< HEAD
func (c *BaseClient) resetStateHandler(w http.ResponseWriter, r *http.Request) {
=======
func (c *BaseClient) reinitDKGHandler(w http.ResponseWriter, r *http.Request) {
>>>>>>> a4df4a34
	if r.Method != http.MethodPost {
		errorResponse(w, http.StatusBadRequest, "Wrong HTTP method")
		return
	}
	reqBody, err := ioutil.ReadAll(r.Body)
	if err != nil {
		errorResponse(w, http.StatusInternalServerError, fmt.Sprintf("failed to read body: %v", err))
		return
	}
	defer r.Body.Close()

<<<<<<< HEAD
	var req ResetStateRequest
=======
	var req types.ReDKG
>>>>>>> a4df4a34
	if err = json.Unmarshal(reqBody, &req); err != nil {
		errorResponse(w, http.StatusInternalServerError, fmt.Sprintf("failed to umarshal request: %v", err))
		return
	}

<<<<<<< HEAD
	newStateDbPath, err := c.ResetState(req.NewStateDBDSN, req.Messages, req.UseOffset)
	if err != nil {
		errorResponse(w, http.StatusInternalServerError, fmt.Sprintf("failed to reset state: %v", err))
		return
	}

	successResponse(w, newStateDbPath)
=======
	participants := make([]*requests.SignatureProposalParticipantsEntry, 0, len(req.Participants))
	for _, reqParticipant := range req.Participants {
		participants = append(participants, &requests.SignatureProposalParticipantsEntry{
			Username:  reqParticipant.Name,
			DkgPubKey: reqParticipant.DKGPubKey,
			PubKey:    reqParticipant.NewCommPubKey,
		})
	}
	startDKGReq := requests.SignatureProposalParticipantsListRequest{
		Participants:     participants,
		SigningThreshold: req.Threshold,
		CreatedAt:        time.Now(),
	}
	startDKGReqBz, err := json.Marshal(startDKGReq)
	if err != nil {
		errorResponse(w, http.StatusInternalServerError, fmt.Sprintf("failed to marshall startDKGRequest: %v", err))
		return
	}

	// cause we can't verify messages with old pubkeys
	if !c.GetSkipCommKeysVerification() {
		c.SetSkipCommKeysVerification(true)
		defer c.SetSkipCommKeysVerification(false)
	}

	operations := make([]*types.Operation, 0)
	for _, message := range req.Messages {
		if fsm.Event(message.Event) == sif.EventSigningStart {
			break
		}
		if fsm.Event(message.Event) == spf.EventInitProposal {
			msg, err := c.buildMessage(req.DKGID, spf.EventInitProposal, startDKGReqBz)
			if err != nil {
				errorResponse(w, http.StatusInternalServerError, fmt.Sprintf("failed to build message: %v", err))
				return
			}
			message = *msg
		}
		if message.RecipientAddr == "" || message.RecipientAddr == c.GetUsername() {
			operation, err := c.processMessage(message)
			if err != nil {
				c.Logger.Log("failed to process operation: %v", err)
			}
			if operation != nil {
				operations = append(operations, operation)
			}
		}
	}

	successResponse(w, operations)
>>>>>>> a4df4a34
}

func (c *BaseClient) buildMessage(dkgRoundID string, event fsm.Event, data []byte) (*storage.Message, error) {
	message := storage.Message{
		ID:         uuid.New().String(),
		DkgRoundID: dkgRoundID,
		Event:      string(event),
		Data:       data,
		SenderAddr: c.GetUsername(),
	}
	signature, err := c.signMessage(message.Bytes())
	if err != nil {
		return nil, fmt.Errorf("failed to sign message: %w", err)
	}
	message.Signature = signature
	return &message, nil
}<|MERGE_RESOLUTION|>--- conflicted
+++ resolved
@@ -504,11 +504,7 @@
 	successResponse(w, "ok")
 }
 
-<<<<<<< HEAD
-func (c *BaseClient) resetStateHandler(w http.ResponseWriter, r *http.Request) {
-=======
 func (c *BaseClient) reinitDKGHandler(w http.ResponseWriter, r *http.Request) {
->>>>>>> a4df4a34
 	if r.Method != http.MethodPost {
 		errorResponse(w, http.StatusBadRequest, "Wrong HTTP method")
 		return
@@ -520,25 +516,12 @@
 	}
 	defer r.Body.Close()
 
-<<<<<<< HEAD
-	var req ResetStateRequest
-=======
 	var req types.ReDKG
->>>>>>> a4df4a34
 	if err = json.Unmarshal(reqBody, &req); err != nil {
 		errorResponse(w, http.StatusInternalServerError, fmt.Sprintf("failed to umarshal request: %v", err))
 		return
 	}
 
-<<<<<<< HEAD
-	newStateDbPath, err := c.ResetState(req.NewStateDBDSN, req.Messages, req.UseOffset)
-	if err != nil {
-		errorResponse(w, http.StatusInternalServerError, fmt.Sprintf("failed to reset state: %v", err))
-		return
-	}
-
-	successResponse(w, newStateDbPath)
-=======
 	participants := make([]*requests.SignatureProposalParticipantsEntry, 0, len(req.Participants))
 	for _, reqParticipant := range req.Participants {
 		participants = append(participants, &requests.SignatureProposalParticipantsEntry{
@@ -589,7 +572,33 @@
 	}
 
 	successResponse(w, operations)
->>>>>>> a4df4a34
+}
+
+func (c *BaseClient) resetStateHandler(w http.ResponseWriter, r *http.Request) {
+	if r.Method != http.MethodPost {
+		errorResponse(w, http.StatusBadRequest, "Wrong HTTP method")
+		return
+	}
+	reqBody, err := ioutil.ReadAll(r.Body)
+	if err != nil {
+		errorResponse(w, http.StatusInternalServerError, fmt.Sprintf("failed to read body: %v", err))
+		return
+	}
+	defer r.Body.Close()
+
+	var req ResetStateRequest
+	if err = json.Unmarshal(reqBody, &req); err != nil {
+		errorResponse(w, http.StatusInternalServerError, fmt.Sprintf("failed to umarshal request: %v", err))
+		return
+	}
+
+	newStateDbPath, err := c.ResetState(req.NewStateDBDSN, req.Messages, req.UseOffset)
+	if err != nil {
+		errorResponse(w, http.StatusInternalServerError, fmt.Sprintf("failed to reset state: %v", err))
+		return
+	}
+
+	successResponse(w, newStateDbPath)
 }
 
 func (c *BaseClient) buildMessage(dkgRoundID string, event fsm.Event, data []byte) (*storage.Message, error) {
