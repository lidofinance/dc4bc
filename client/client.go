--- conflicted
+++ resolved
@@ -170,7 +170,6 @@
 			return fmt.Errorf("failed to process signature: %w", err)
 		}
 		return nil
-<<<<<<< HEAD
 	case types.SignatureReconstructionFailed:
 		errorRequest, err := types.FSMRequestFromMessage(message)
 		if err != nil {
@@ -182,14 +181,6 @@
 		}
 		c.Logger.Log("Participant #%d got an error during signature reconstruction process: %v", errorRequestTyped.ParticipantId, errorRequestTyped.Error)
 		return nil
-	// save signing data to the same storage as we save signatures
-	// This allows easy to view signing data by CLI-command
-	case sipf.EventSigningStart:
-		if err := c.processSignature(message); err != nil {
-			return fmt.Errorf("failed to process signature: %w", err)
-		}
-=======
->>>>>>> c5908439
 	}
 
 	fsmInstance, err := c.getFSMInstance(message.DkgRoundID)
