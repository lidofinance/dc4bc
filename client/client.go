package client

import (
	"context"
	"encoding/json"
	"fmt"
	dkgFSM "github.com/depools/dc4bc/fsm/state_machines/dkg_proposal_fsm"
	"go.dedis.ch/kyber/v3"
	"log"
	"path/filepath"
	"sync"
	"time"

	fsmStateMachines "github.com/depools/dc4bc/fsm/state_machines"
	"github.com/depools/dc4bc/qr"
	"github.com/depools/dc4bc/storage"
	sign "go.dedis.ch/kyber/v3/sign/schnorr"
	"go.dedis.ch/kyber/v3/util/key"
)

const (
	pollingPeriod = time.Second
	QrCodesDir    = "/tmp"
)

type Client struct {
	sync.Mutex
	ctx         context.Context
	fsm         *fsmStateMachines.FSMInstance
	state       State
	storage     storage.Storage
	qrProcessor qr.Processor

	// these just a template
	suite       key.Suite
	authKeyPair *key.Pair
}

func NewClient(
	ctx context.Context,
	fsm *fsmStateMachines.FSMInstance,
	state State,
	storage storage.Storage,
	qrProcessor qr.Processor,
) (*Client, error) {
	return &Client{
		ctx:         ctx,
		fsm:         fsm,
		state:       state,
		storage:     storage,
		qrProcessor: qrProcessor,
	}, nil
}

func (c *Client) SendMessage(message storage.Message) error {
	if _, err := c.storage.Send(message); err != nil {
		return fmt.Errorf("failed to post message: %w", err)
	}

	return nil
}

func (c *Client) Poll() error {
	tk := time.NewTicker(pollingPeriod)
	for {
		select {
		case <-tk.C:
			offset, err := c.state.LoadOffset()
			if err != nil {
				panic(err)
			}

			messages, err := c.storage.GetMessages(offset)
			if err != nil {
				return fmt.Errorf("failed to GetMessages: %w", err)
			}

			for _, message := range messages {
				log.Println("Message:", message)

				fsmReq, err := FSMRequestFromBytes(message.Data)
				if err != nil {
					panic(err)
				}

				resp, fsmDump, err := c.fsm.Do(fsmReq.Event, fsmReq.Args...)
				if err != nil {
					panic(err)
				}

				var operation *Operation

				switch resp.State {
				// if the new state is waiting for RPC to airgapped machine
				case dkgFSM.StateDkgPubKeysAwaitConfirmations, dkgFSM.StateDkgCommitsAwaitConfirmations,
					dkgFSM.StateDkgDealsAwaitConfirmations, dkgFSM.StateDkgResponsesAwaitConfirmations:
					bz, err := json.Marshal(resp.Data)
					if err != nil {
						panic(err)
					}
					operation = &Operation{
						Type:    OperationType(resp.State),
						Payload: bz,
					}
				default:
					panic("not good state") // what should we do exactly?
				}

				if operation != nil {
					if err := c.state.PutOperation(operation); err != nil {
						return fmt.Errorf("failed to PutOperation: %w", err)
					}
				}

				if err := c.state.SaveOffset(message.Offset); err != nil {
					return fmt.Errorf("failed to SaveOffset: %w", err)
				}

<<<<<<< HEAD
				if err := c.state.SaveFSM(fsmDump); err != nil {
					panic(err)
=======
				if err := c.state.SaveFSM(c.fsm); err != nil {
					return fmt.Errorf("failed to SaveFSM: %w", err)
>>>>>>> 37bd096f
				}
			}
		case <-c.ctx.Done():
			log.Println("Context closed, stop polling...")
			return nil
		}
	}
}

func (c *Client) GetOperations() (map[string]*Operation, error) {
	return c.state.GetOperations()
}

func (c *Client) getOperationJSON(operationID string) ([]byte, error) {
	operation, err := c.state.GetOperationByID(operationID)
	if err != nil {
		return nil, fmt.Errorf("failed to get operation: %w", err)
	}

	operationJSON, err := json.Marshal(operation)
	if err != nil {
		return nil, fmt.Errorf("failed to marshal operation: %w", err)
	}
	return operationJSON, nil
}

// GetOperationQRPath returns a path to the image with the QR generated
// for the specified operation. It is supposed that the user will open
// this file herself.
func (c *Client) GetOperationQRPath(operationID string) (string, error) {
	operationJSON, err := c.getOperationJSON(operationID)
	if err != nil {
		return "", fmt.Errorf("failed to get operation in JSON: %w", err)
	}

	operationQRPath := filepath.Join(QrCodesDir, operationID)
	if err := c.qrProcessor.WriteQR(operationQRPath, operationJSON); err != nil {
		return "", fmt.Errorf("failed to WriteQR: %w", err)
	}

	return operationQRPath, nil
}

// ReadProcessedOperation reads the processed operation from camera, checks that
// the processed operation has its unprocessed counterpart in our state,
// posts a Message to the storage and deletes the operation from our state.
func (c *Client) ReadProcessedOperation() error {
	bz, err := c.qrProcessor.ReadQR()
	if err != nil {
		return fmt.Errorf("failed to ReadQR: %s", err)
	}

	var operation Operation
	if err = json.Unmarshal(bz, &operation); err != nil {
		return fmt.Errorf("failed to unmarshal processed operation")
	}

	return c.handleProcessedOperation(operation)
}

func (c *Client) handleProcessedOperation(operation Operation) error {
	storedOperation, err := c.state.GetOperationByID(operation.ID)
	if err != nil {
		return fmt.Errorf("failed to find matching operation: %w", err)
	}

	if err := storedOperation.Check(&operation); err != nil {
		return fmt.Errorf("processed operation does not match stored operation: %w", err)
	}

	sig, err := c.signMessage(operation.Result)
	if err != nil {
		return fmt.Errorf("failed to sign a message: %w", err)
	}
	message := storage.Message{
		Data:      operation.Result,
		Signature: sig,
	}

	if _, err := c.storage.Send(message); err != nil {
		return fmt.Errorf("failed to post message: %w", err)
	}

	if err := c.state.DeleteOperation(operation.ID); err != nil {
		return fmt.Errorf("failed to DeleteOperation: %w", err)
	}

	return nil
}

// it's just a template
func (c *Client) signMessage(msg []byte) ([]byte, error) {
	s, err := sign.Sign(c.suite, c.authKeyPair.Private, msg)
	if err != nil {
		return nil, fmt.Errorf("failed to sign a message: %w", err)
	}
	return s, nil
}

// it's just a template
func (c *Client) verifyMessage(participant string, msg, signature []byte) error {
	return sign.Verify(c.suite, c.getPublicKeyOfParticipant(participant), msg, signature)
}

// func should return public key of participant for checking his message signature
func (c *Client) getPublicKeyOfParticipant(participant string) kyber.Point {
	return nil
}<|MERGE_RESOLUTION|>--- conflicted
+++ resolved
@@ -80,12 +80,12 @@
 
 				fsmReq, err := FSMRequestFromBytes(message.Data)
 				if err != nil {
-					panic(err)
+					return fmt.Errorf("failed to get FSMRequest from message data: %w", err)
 				}
 
 				resp, fsmDump, err := c.fsm.Do(fsmReq.Event, fsmReq.Args...)
 				if err != nil {
-					panic(err)
+					return fmt.Errorf("failed to Do operation in FSM: %w", err)
 				}
 
 				var operation *Operation
@@ -103,7 +103,7 @@
 						Payload: bz,
 					}
 				default:
-					panic("not good state") // what should we do exactly?
+					return fmt.Errorf("not good state: %w", err) // what should we do exactly?
 				}
 
 				if operation != nil {
@@ -116,13 +116,8 @@
 					return fmt.Errorf("failed to SaveOffset: %w", err)
 				}
 
-<<<<<<< HEAD
 				if err := c.state.SaveFSM(fsmDump); err != nil {
-					panic(err)
-=======
-				if err := c.state.SaveFSM(c.fsm); err != nil {
 					return fmt.Errorf("failed to SaveFSM: %w", err)
->>>>>>> 37bd096f
 				}
 			}
 		case <-c.ctx.Done():
