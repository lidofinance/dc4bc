package client

import (
	"context"
	"crypto/ed25519"
	"encoding/json"
	"errors"
	"fmt"
	"github.com/lidofinance/dc4bc/storage/kafka_storage"
	"log"
	"net/http"
	"path/filepath"
	"strings"
	"sync"
	"time"

	"github.com/lidofinance/dc4bc/fsm/types/responses"

	sipf "github.com/lidofinance/dc4bc/fsm/state_machines/signing_proposal_fsm"

	"github.com/lidofinance/dc4bc/client/types"
	"github.com/lidofinance/dc4bc/fsm/types/requests"

	spf "github.com/lidofinance/dc4bc/fsm/state_machines/signature_proposal_fsm"

	"github.com/lidofinance/dc4bc/fsm/state_machines"

	"github.com/lidofinance/dc4bc/fsm/fsm"
	dpf "github.com/lidofinance/dc4bc/fsm/state_machines/dkg_proposal_fsm"
	"github.com/lidofinance/dc4bc/qr"
	"github.com/lidofinance/dc4bc/storage"
)

const (
	pollingPeriod = time.Second
	QrCodesDir    = "/tmp"
)

type Client interface {
	Poll() error
	GetLogger() Logger
	GetPubKey() ed25519.PublicKey
	GetUsername() string
	SendMessage(message storage.Message) error
	ProcessMessage(message storage.Message) error
	GetOperations() (map[string]*types.Operation, error)
	GetOperationQRPath(operationID string) (string, error)
	StartHTTPServer(listenAddr string) error
	StopHTTPServer()
	SetSkipCommKeysVerification(bool)
<<<<<<< HEAD
	ResetState(newStateDBPath string, messages []string, useOffset bool) (string, error)
=======
	ResetState(newStateDBPath string, consumerGroup string, messages []string, useOffset bool) (string, error)
>>>>>>> ebf7684f
}

type BaseClient struct {
	sync.Mutex
	server                   *http.Server
	Logger                   Logger
	userName                 string
	pubKey                   ed25519.PublicKey
	ctx                      context.Context
	stateMu                  sync.RWMutex
	state                    State
	storage                  storage.Storage
	keyStore                 KeyStore
	qrProcessor              qr.Processor
	SkipCommKeysVerification bool
}

func NewClient(
	ctx context.Context,
	userName string,
	state State,
	storage storage.Storage,
	keyStore KeyStore,
	qrProcessor qr.Processor,
) (Client, error) {
	keyPair, err := keyStore.LoadKeys(userName, "")
	if err != nil {
		return nil, fmt.Errorf("failed to LoadKeys: %w", err)
	}

	return &BaseClient{
		ctx:         ctx,
		Logger:      newLogger(userName),
		userName:    userName,
		pubKey:      keyPair.Pub,
		state:       state,
		storage:     storage,
		keyStore:    keyStore,
		qrProcessor: qrProcessor,
	}, nil
}

func (c *BaseClient) getState() State {
	c.stateMu.RLock()
	defer c.stateMu.RUnlock()

	return c.state
}

<<<<<<< HEAD
func (c *BaseClient) GetLogger() Logger {
=======
func (c *BaseClient) GetLogger() *logger {
>>>>>>> ebf7684f
	return c.Logger
}

func (c *BaseClient) GetUsername() string {
	return c.userName
}

func (c *BaseClient) GetPubKey() ed25519.PublicKey {
	return c.pubKey
}

func (c *BaseClient) GetSkipCommKeysVerification() bool {
	c.Lock()
	defer c.Unlock()

	return c.SkipCommKeysVerification
}

func (c *BaseClient) SetSkipCommKeysVerification(f bool) {
	c.Lock()
	defer c.Unlock()

	c.SkipCommKeysVerification = f
}

// Poll is a main client loop, which gets new messages from an append-only log and processes them
func (c *BaseClient) Poll() error {
	tk := time.NewTicker(pollingPeriod)
	for {
		select {
		case <-tk.C:
			offset, err := c.getState().LoadOffset()
			if err != nil {
				return fmt.Errorf("failed to LoadOffset: %w", err)
			}

			messages, err := c.storage.GetMessages(offset)
			if err != nil {
				return fmt.Errorf("failed to GetMessages: %w", err)
			}

			for _, message := range messages {
				c.Logger.Log("Handling message with offset %d, type %s", message.Offset, message.Event)
				if message.RecipientAddr == "" || message.RecipientAddr == c.GetUsername() {
					if err := c.ProcessMessage(message); err != nil {
						c.Logger.Log("Failed to process message with offset %d: %v", message.Offset, err)
					} else {
						c.Logger.Log("Successfully processed message with offset %d, type %s",
							message.Offset, message.Event)
					}
				} else {
					c.Logger.Log("Message with offset %d, type %s is not intended for us, skip it",
						message.Offset, message.Event)
				}
				if err := c.getState().SaveOffset(message.Offset + 1); err != nil {
					c.Logger.Log("Failed to save offset: %v", err)
				}
			}
		case <-c.ctx.Done():
			log.Println("Context closed, stop polling...")
			return nil
		}
	}
}

func (c *BaseClient) SendMessage(message storage.Message) error {
	if err := c.storage.Send(message); err != nil {
		return fmt.Errorf("failed to post message: %w", err)
	}

	return nil
}

// processSignature saves a broadcasted reconstructed signature to a LevelDB
func (c *BaseClient) processSignature(message storage.Message) error {
	var (
		signature types.ReconstructedSignature
		err       error
	)
	if err = json.Unmarshal(message.Data, &signature); err != nil {
		return fmt.Errorf("failed to unmarshal reconstructed signature: %w", err)
	}
	signature.Username = message.SenderAddr
	signature.DKGRoundID = message.DkgRoundID
	return c.getState().SaveSignature(signature)
}

func (c *BaseClient) reinitDKG(message storage.Message) error {
	var req types.ReDKG
	if err := json.Unmarshal(message.Data, &req); err != nil {
		return fmt.Errorf("failed to umarshal request: %v", err)

	}

	participants := make([]*requests.SignatureProposalParticipantsEntry, 0, len(req.Participants))
	for _, reqParticipant := range req.Participants {
		participants = append(participants, &requests.SignatureProposalParticipantsEntry{
			Username:  reqParticipant.Name,
			DkgPubKey: reqParticipant.DKGPubKey,
			PubKey:    reqParticipant.NewCommPubKey,
		})
	}
	startDKGReq := requests.SignatureProposalParticipantsListRequest{
		Participants:     participants,
		SigningThreshold: req.Threshold,
		CreatedAt:        time.Now(),
	}
	startDKGReqBz, err := json.Marshal(startDKGReq)
	if err != nil {
		return fmt.Errorf("failed to marshall startDKGRequest: %v", err)
	}

	// cause we can't verify messages with old pubkeys
	if !c.GetSkipCommKeysVerification() {
		c.SetSkipCommKeysVerification(true)
		defer c.SetSkipCommKeysVerification(false)
	}

	operations := make([]*types.Operation, 0)
	for _, msg := range req.Messages {
		if fsm.Event(msg.Event) == sipf.EventSigningStart {
			break
		}
		if fsm.Event(msg.Event) == spf.EventInitProposal {
			m, err := c.buildMessage(req.DKGID, spf.EventInitProposal, startDKGReqBz)
			if err != nil {
				return fmt.Errorf("failed to build message: %v", err)
			}
			msg = *m
		}
		if msg.RecipientAddr == "" || msg.RecipientAddr == c.GetUsername() {
			operation, err := c.processMessage(msg)
			if err != nil {
				c.Logger.Log("failed to process operation: %v", err)
			}
			if operation != nil {
				operations = append(operations, operation)
			}
		}
	}

	operationsBz, err := json.Marshal(operations)
	if err != nil {
		return fmt.Errorf("failed to marshall operations")
	}

	operation := types.NewOperation(req.DKGID, operationsBz, types.ReinitDKG)
	if err := c.getState().PutOperation(operation); err != nil {
		return fmt.Errorf("failed to PutOperation: %w", err)
	}

	return nil
}

func (c *BaseClient) ProcessMessage(message storage.Message) error {
	if fsm.State(message.Event) == types.ReinitDKG {
		if err := c.reinitDKG(message); err != nil {
			return fmt.Errorf("failed to reinitDKG")
		}
		return nil
	}

	operation, err := c.processMessage(message)
	if err != nil {
		return err
	}
	if operation != nil {
		if err := c.getState().PutOperation(operation); err != nil {
			return fmt.Errorf("failed to PutOperation: %w", err)
		}
	}
	return nil
}

func (c *BaseClient) processMessage(message storage.Message) (*types.Operation, error) {
	fsmInstance, err := c.getFSMInstance(message.DkgRoundID)
	if err != nil {
		return nil, fmt.Errorf("failed to getFSMInstance: %w", err)
	}

	// we can't verify a message at this moment, cause we don't have public keys of participants
	if fsm.Event(message.Event) != spf.EventInitProposal {
		if err := c.verifyMessage(fsmInstance, message); err != nil {
			return nil, fmt.Errorf("failed to verifyMessage %+v: %w", message, err)
		}
	}

	switch fsm.Event(message.Event) {
	case types.SignatureReconstructed: // save broadcasted reconstructed signature
		if err := c.processSignature(message); err != nil {
			return nil, fmt.Errorf("failed to process signature: %w", err)
		}
		return nil, nil
	case types.SignatureReconstructionFailed:
		errorRequest, err := types.FSMRequestFromMessage(message)
		if err != nil {
			return nil, fmt.Errorf("failed to get FSMRequestFromMessage: %v", err)
		}
		errorRequestTyped, ok := errorRequest.(requests.SignatureProposalConfirmationErrorRequest)
		if !ok {
			return nil, fmt.Errorf("failed to convert request to SignatureProposalConfirmationErrorRequest: %v", err)
		}
		c.Logger.Log("Participant #%d got an error during signature reconstruction process: %v", errorRequestTyped.ParticipantId, errorRequestTyped.Error)
		return nil, nil
	}

	//TODO: refactor the following checks
	//handle common errors
	if strings.HasSuffix(string(fsmInstance.FSMDump().State), "_error") {
		if fsmInstance.FSMDump().Payload.DKGProposalPayload != nil {
			for _, participant := range fsmInstance.FSMDump().Payload.DKGProposalPayload.Quorum {
				if participant.Error != nil {
					c.Logger.Log("Participant %s got an error during DKG process: %s. DKG aborted\n",
						participant.Username, participant.Error.Error())
					// if we have an error during DKG, abort the whole DKG procedure.
					return nil, nil
				}
			}
		}
		if fsmInstance.FSMDump().Payload.SigningProposalPayload != nil {
			for _, participant := range fsmInstance.FSMDump().Payload.SigningProposalPayload.Quorum {
				if participant.Error != nil {
					c.Logger.Log("Participant %s got an error during signing procedure: %s. Signing procedure aborted\n",
						participant.Username, participant.Error.Error())
					break
				}
			}
			//if we have an error during signing procedure, start a new signing procedure
			_, fsmDump, err := fsmInstance.Do(sipf.EventSigningRestart, requests.DefaultRequest{
				CreatedAt: time.Now(),
			})
			if err != nil {
				return nil, fmt.Errorf("failed to Do operation in FSM: %w", err)
			}

<<<<<<< HEAD
			if err := c.getState().SaveFSM(message.DkgRoundID, fsmDump); err != nil {
=======
      if err := c.getState().SaveFSM(message.DkgRoundID, fsmDump); err != nil {
>>>>>>> ebf7684f
				return nil, fmt.Errorf("failed to SaveFSM: %w", err)

			}
		}
	}

	//handle timeout errors
	if strings.HasSuffix(string(fsmInstance.FSMDump().State), "_timeout") {
		if strings.HasPrefix(string(fsmInstance.FSMDump().State), "state_sig_") ||
			strings.HasPrefix(string(fsmInstance.FSMDump().State), "state_dkg") {
			c.Logger.Log("DKG process with ID \"%s\" aborted cause of timeout\n",
				fsmInstance.FSMDump().Payload.DkgId)
			// if we have an error during DKG, abort the whole DKG procedure.
			return nil, nil
		}
		if strings.HasPrefix(string(fsmInstance.FSMDump().State), "state_signing_") {
			c.Logger.Log("Signing process with ID \"%s\" aborted cause of timeout\n",
				fsmInstance.FSMDump().Payload.SigningProposalPayload.SigningId)

			//if we have an error during signing procedure, start a new signing procedure
			_, fsmDump, err := fsmInstance.Do(sipf.EventSigningRestart, requests.DefaultRequest{
				CreatedAt: time.Now(),
			})
			if err != nil {
				return nil, fmt.Errorf("failed to Do operation in FSM: %w", err)
			}

			if err := c.getState().SaveFSM(message.DkgRoundID, fsmDump); err != nil {
				return nil, fmt.Errorf("failed to SaveFSM: %w", err)
			}
		}
	}

	fsmReq, err := types.FSMRequestFromMessage(message)
	if err != nil {
		return nil, fmt.Errorf("failed to get FSMRequestFromMessage: %v", err)
	}

	resp, fsmDump, err := fsmInstance.Do(fsm.Event(message.Event), fsmReq)
	if err != nil {
		return nil, fmt.Errorf("failed to Do operation in FSM: %w", err)
	}

	c.Logger.Log("message %s done successfully from %s", message.Event, message.SenderAddr)

	// switch FSM state by hand due to implementation specifics
	if resp.State == spf.StateSignatureProposalCollected {
		fsmInstance, err = state_machines.FromDump(fsmDump)
		if err != nil {
			return nil, fmt.Errorf("failed get state_machines from dump: %w", err)
		}
		resp, fsmDump, err = fsmInstance.Do(dpf.EventDKGInitProcess, requests.DefaultRequest{
			CreatedAt: time.Now(),
		})
		if err != nil {
			return nil, fmt.Errorf("failed to Do operation in FSM: %w", err)
		}
	}
	if resp.State == dpf.StateDkgMasterKeyCollected {
		fsmInstance, err = state_machines.FromDump(fsmDump)
		if err != nil {
			return nil, fmt.Errorf("failed get state_machines from dump: %w", err)
		}
		resp, fsmDump, err = fsmInstance.Do(sipf.EventSigningInit, requests.DefaultRequest{
			CreatedAt: time.Now(),
		})
		if err != nil {
			return nil, fmt.Errorf("failed to Do operation in FSM: %w", err)
		}
	}

	var operation *types.Operation
	switch resp.State {
	// if the new state is waiting for RPC to airgapped machine
	case
		spf.StateAwaitParticipantsConfirmations,
		dpf.StateDkgCommitsAwaitConfirmations,
		dpf.StateDkgDealsAwaitConfirmations,
		dpf.StateDkgResponsesAwaitConfirmations,
		dpf.StateDkgMasterKeyAwaitConfirmations,
		sipf.StateSigningAwaitPartialSigns,
		sipf.StateSigningPartialSignsCollected,
		sipf.StateSigningAwaitConfirmations:
		if resp.Data != nil {

			// if we are initiator of signing, then we don't need to confirm our participation
			if data, ok := resp.Data.(responses.SigningProposalParticipantInvitationsResponse); ok {
				initiator, err := fsmInstance.SigningQuorumGetParticipant(data.InitiatorId)
				if err != nil {
					return nil, fmt.Errorf("failed to get SigningQuorumParticipant: %w", err)
				}
				if initiator.Username == c.GetUsername() {
					break
				}
			}

			operationPayloadBz, err := json.Marshal(resp.Data)
			if err != nil {
				return nil, fmt.Errorf("failed to marshal FSM response: %w", err)
			}

			operation = types.NewOperation(
				message.DkgRoundID,
				operationPayloadBz,
				resp.State,
			)
		}
	default:
		c.Logger.Log("State %s does not require an operation", resp.State)
	}

	// switch FSM state by hand due to implementation specifics
	if resp.State == sipf.StateSigningPartialSignsCollected {
		fsmInstance, err = state_machines.FromDump(fsmDump)
		if err != nil {
			return nil, fmt.Errorf("failed get state_machines from dump: %w", err)
		}
		resp, fsmDump, err = fsmInstance.Do(sipf.EventSigningRestart, requests.DefaultRequest{
			CreatedAt: time.Now(),
		})
		if err != nil {
			return nil, fmt.Errorf("failed to Do operation in FSM: %w", err)
		}
	}

	// save signing data to the same storage as we save signatures
	// This allows easy to view signing data by CLI-command
	if fsm.Event(message.Event) == sipf.EventSigningStart {
		if err := c.processSignature(message); err != nil {
			return nil, fmt.Errorf("failed to process signature: %w", err)
		}
	}

	if err := c.getState().SaveFSM(message.DkgRoundID, fsmDump); err != nil {
		return nil, fmt.Errorf("failed to SaveFSM: %w", err)
	}

	return operation, nil
}

func (c *BaseClient) GetOperations() (map[string]*types.Operation, error) {
	return c.getState().GetOperations()
}

//GetSignatures returns all signatures for the given DKG round that were reconstructed on the airgapped machine and
// broadcasted by users
func (c *BaseClient) GetSignatures(dkgID string) (map[string][]types.ReconstructedSignature, error) {
	return c.getState().GetSignatures(dkgID)
}

//GetSignatureByDataHash returns a list of reconstructed signatures of the signed data broadcasted by users
func (c *BaseClient) GetSignatureByID(dkgID, sigID string) ([]types.ReconstructedSignature, error) {
	return c.getState().GetSignatureByID(dkgID, sigID)
}

// getOperationJSON returns a specific JSON-encoded operation
func (c *BaseClient) getOperationJSON(operationID string) ([]byte, error) {
	operation, err := c.getState().GetOperationByID(operationID)
	if err != nil {
		return nil, fmt.Errorf("failed to get operation: %w", err)
	}

	operationJSON, err := json.Marshal(operation)
	if err != nil {
		return nil, fmt.Errorf("failed to marshal operation: %w", err)
	}
	return operationJSON, nil
}

// GetOperationQRPath returns a path to the image with the QR generated
// for the specified operation. It is supposed that the user will open
// this file herself.
func (c *BaseClient) GetOperationQRPath(operationID string) (string, error) {
	operationJSON, err := c.getOperationJSON(operationID)
	if err != nil {
		return "", fmt.Errorf("failed to get operation in JSON: %w", err)
	}

	operationQRPath := filepath.Join(QrCodesDir, fmt.Sprintf("dc4bc_qr_%s", operationID))

	qrPath := fmt.Sprintf("%s.gif", operationQRPath)
	if err = c.qrProcessor.WriteQR(qrPath, operationJSON); err != nil {
		return "", err
	}

	return qrPath, nil
}

// handleProcessedOperation handles an operation which was processed by the airgapped machine
// It checks that the operation exists in an operation pool, signs the operation, sends it to an append-only log and
// deletes it from the pool.
func (c *BaseClient) handleProcessedOperation(operation types.Operation) error {
	if operation.Event.IsEmpty() {
		return errors.New("operation is request operation, provide result operation instead")
	}

	storedOperation, err := c.getState().GetOperationByID(operation.ID)
	if err != nil {
		return fmt.Errorf("failed to find matching operation: %w", err)
	}

	if err := storedOperation.Check(&operation); err != nil {
		return fmt.Errorf("processed operation does not match stored operation: %w", err)
	}

	// there are no result messages for OperationProcessed event type
	if operation.Event != types.OperationProcessed {
		for i, message := range operation.ResultMsgs {
			message.SenderAddr = c.GetUsername()

			sig, err := c.signMessage(message.Bytes())
			if err != nil {
				return fmt.Errorf("failed to sign a message: %w", err)
			}
			message.Signature = sig

			operation.ResultMsgs[i] = message
		}
		if err := c.storage.Send(operation.ResultMsgs...); err != nil {
			return fmt.Errorf("failed to post messages: %w", err)
		}
	}

<<<<<<< HEAD
	if err := c.getState().DeleteOperation(&operation); err != nil {
=======
	if err := c.getState().DeleteOperation(operation.ID); err != nil {
>>>>>>> ebf7684f
		return fmt.Errorf("failed to DeleteOperation: %w", err)
	}

	return nil
}

// getFSMInstance returns a FSM for a necessary DKG round.
func (c *BaseClient) getFSMInstance(dkgRoundID string) (*state_machines.FSMInstance, error) {
	var err error
	fsmInstance, ok, err := c.getState().LoadFSM(dkgRoundID)
	if err != nil {
		return nil, fmt.Errorf("failed to LoadFSM: %w", err)
	}

	if !ok {
		fsmInstance, err = state_machines.Create(dkgRoundID)
		if err != nil {
			return nil, fmt.Errorf("failed to create FSM instance: %w", err)
		}
		bz, err := fsmInstance.Dump()
		if err != nil {
			return nil, fmt.Errorf("failed to Dump FSM instance: %w", err)
		}
		if err := c.getState().SaveFSM(dkgRoundID, bz); err != nil {
			return nil, fmt.Errorf("failed to SaveFSM: %w", err)
		}
	}

	return fsmInstance, nil
}

func (c *BaseClient) signMessage(message []byte) ([]byte, error) {
	keyPair, err := c.keyStore.LoadKeys(c.userName, "")
	if err != nil {
		return nil, fmt.Errorf("failed to LoadKeys: %w", err)
	}

	return ed25519.Sign(keyPair.Priv, message), nil
}

func (c *BaseClient) verifyMessage(fsmInstance *state_machines.FSMInstance, message storage.Message) error {
	if c.GetSkipCommKeysVerification() {
		return nil
	}
	senderPubKey, err := fsmInstance.GetPubKeyByUsername(message.SenderAddr)
	if err != nil {
		return fmt.Errorf("failed to GetPubKeyByUsername: %w", err)
	}

	if !ed25519.Verify(senderPubKey, message.Bytes(), message.Signature) {
		return errors.New("signature is corrupt")
	}

	return nil
}

func (c *BaseClient) GetFSMDump(dkgID string) (*state_machines.FSMDump, error) {
	fsmInstance, err := c.getFSMInstance(dkgID)
	if err != nil {
		return nil, fmt.Errorf("failed to get FSM instance for DKG round ID %s: %w", dkgID, err)
	}
	return fsmInstance.FSMDump(), nil
}

<<<<<<< HEAD
func (c *BaseClient) ResetState(newStateDBPath string, messages []string, useOffset bool) (stateDb string, err error) {
=======
func (c *BaseClient) ResetState(newStateDBPath string, cg string, messages []string, useOffset bool) (stateDb string, err error) {
>>>>>>> ebf7684f
	c.stateMu.Lock()
	defer c.stateMu.Unlock()

	if err = c.storage.IgnoreMessages(messages, useOffset); err != nil {
<<<<<<< HEAD
		err = fmt.Errorf("failed to reset state: %v", err)
		return
=======
		return stateDb, fmt.Errorf("failed to ignore messages while resetting state: %v", err)
	}

	switch c.storage.(type) {
	case *kafka_storage.KafkaStorage:
		stg := c.storage.(*kafka_storage.KafkaStorage)
		if err = stg.SetConsumerGroup(cg); err != nil {
			return stateDb, fmt.Errorf("failed to set consumer group while reseting state: %v", err)
		}
>>>>>>> ebf7684f
	}

	var newState State
	newState, stateDb, err = c.state.NewStateFromOld(newStateDBPath)
	if err != nil {
		return stateDb, fmt.Errorf("failed to create new state from old: %v", err)
	}

	c.state = newState

	return stateDb, err
}<|MERGE_RESOLUTION|>--- conflicted
+++ resolved
@@ -48,11 +48,7 @@
 	StartHTTPServer(listenAddr string) error
 	StopHTTPServer()
 	SetSkipCommKeysVerification(bool)
-<<<<<<< HEAD
-	ResetState(newStateDBPath string, messages []string, useOffset bool) (string, error)
-=======
 	ResetState(newStateDBPath string, consumerGroup string, messages []string, useOffset bool) (string, error)
->>>>>>> ebf7684f
 }
 
 type BaseClient struct {
@@ -102,11 +98,8 @@
 	return c.state
 }
 
-<<<<<<< HEAD
+
 func (c *BaseClient) GetLogger() Logger {
-=======
-func (c *BaseClient) GetLogger() *logger {
->>>>>>> ebf7684f
 	return c.Logger
 }
 
@@ -342,11 +335,7 @@
 				return nil, fmt.Errorf("failed to Do operation in FSM: %w", err)
 			}
 
-<<<<<<< HEAD
-			if err := c.getState().SaveFSM(message.DkgRoundID, fsmDump); err != nil {
-=======
       if err := c.getState().SaveFSM(message.DkgRoundID, fsmDump); err != nil {
->>>>>>> ebf7684f
 				return nil, fmt.Errorf("failed to SaveFSM: %w", err)
 
 			}
@@ -570,11 +559,7 @@
 		}
 	}
 
-<<<<<<< HEAD
 	if err := c.getState().DeleteOperation(&operation); err != nil {
-=======
-	if err := c.getState().DeleteOperation(operation.ID); err != nil {
->>>>>>> ebf7684f
 		return fmt.Errorf("failed to DeleteOperation: %w", err)
 	}
 
@@ -639,19 +624,11 @@
 	return fsmInstance.FSMDump(), nil
 }
 
-<<<<<<< HEAD
-func (c *BaseClient) ResetState(newStateDBPath string, messages []string, useOffset bool) (stateDb string, err error) {
-=======
 func (c *BaseClient) ResetState(newStateDBPath string, cg string, messages []string, useOffset bool) (stateDb string, err error) {
->>>>>>> ebf7684f
 	c.stateMu.Lock()
 	defer c.stateMu.Unlock()
 
 	if err = c.storage.IgnoreMessages(messages, useOffset); err != nil {
-<<<<<<< HEAD
-		err = fmt.Errorf("failed to reset state: %v", err)
-		return
-=======
 		return stateDb, fmt.Errorf("failed to ignore messages while resetting state: %v", err)
 	}
 
@@ -661,7 +638,6 @@
 		if err = stg.SetConsumerGroup(cg); err != nil {
 			return stateDb, fmt.Errorf("failed to set consumer group while reseting state: %v", err)
 		}
->>>>>>> ebf7684f
 	}
 
 	var newState State
