package client

import (
	"bytes"
	"context"
	"crypto/md5"
	"encoding/hex"
	"encoding/json"
	"errors"
	"fmt"
	"github.com/lidofinance/dc4bc/storage"
	"io/ioutil"
	"log"
	"net/http"
	"os"
	"path/filepath"
	"regexp"
	"testing"
	"time"

	"github.com/lidofinance/dc4bc/fsm/fsm"
	spf "github.com/lidofinance/dc4bc/fsm/state_machines/signature_proposal_fsm"
	"github.com/lidofinance/dc4bc/storage/file_storage"

	"github.com/lidofinance/dc4bc/airgapped"
	"github.com/lidofinance/dc4bc/client/types"
	"github.com/lidofinance/dc4bc/fsm/state_machines/dkg_proposal_fsm"
	"github.com/lidofinance/dc4bc/fsm/types/requests"
	"github.com/lidofinance/dc4bc/qr"
)

var (
	errSendingNode            string
	commitConfirmationErrSent bool
<<<<<<< HEAD
	errEvent                  fsm.Event
	msgToIgnore               string
	roundToIgnore             string
)

var sigReconstructedRegexp = regexp.MustCompile(`(?m)\[node_\d] Successfully processed message with offset \d{0,3}, type signature_reconstructed`)

var dkgAbortedRegexp = regexp.MustCompile(`(?m)\[node_\d] Participant node_\d got an error during DKG process: test error\. DKG aborted`)

type node struct {
	client       Client
	clientCancel context.CancelFunc
	clientLogger *savingLogger
	storage      storage.Storage
	keyPair      *KeyPair
	air          *airgapped.Machine
	listenAddr   string
=======
	stateReset                bool
	errEvent                  fsm.Event
	msgToIgnore               string
	roundToIgnore             string
	operationToIgnore         string
)

type node struct {
	client     Client
	storage    storage.Storage
	keyPair    *KeyPair
	air        *airgapped.Machine
	listenAddr string
>>>>>>> ebf7684f
}

type OperationsResponse struct {
	ErrorMessage string                      `json:"error_message,omitempty"`
	Result       map[string]*types.Operation `json:"result"`
}

type processedOperationCallback func(n *node, processedOperation *types.Operation)

type savingLogger struct {
	userName string
	logs     []string
}

func (l *savingLogger) Log(format string, args ...interface{}) {
	str := fmt.Sprintf("[%s] %s\n", l.userName, fmt.Sprintf(format, args...))
	l.logs = append(l.logs, str)
	fmt.Print(str)
}

func (l *savingLogger) checkLogsWithRegexp(re *regexp.Regexp, batchSize int) (matches int) {
	logs := l.logs[len(l.logs)-batchSize:]
	for _, str := range logs {
		if len(re.FindString(str)) > 0 {
			matches++
		}
	}

	return matches
}

func initNodes(numNodes int, startingPort int, storagePath string, topic string, mnemonics []string) (nodes []*node, err error) {
	nodes = make([]*node, numNodes)
	for nodeID := 0; nodeID < numNodes; nodeID++ {
		var ctx, cancel = context.WithCancel(context.Background())
		var userName = fmt.Sprintf("node_%d", nodeID)
		var state, err = NewLevelDBState(fmt.Sprintf("/tmp/dc4bc_node_%d_state", nodeID), topic)
		if err != nil {
			return nodes, fmt.Errorf("node %d failed to init state: %v\n", nodeID, err)
		}

		stg, err := file_storage.NewFileStorage(storagePath)
		if err != nil {
			return nodes, fmt.Errorf("node %d failed to init storage: %v\n", nodeID, err)
		}

		keyStore, err := NewLevelDBKeyStore(userName, fmt.Sprintf("/tmp/dc4bc_node_%d_key_store", nodeID))
		if err != nil {
			return nodes, fmt.Errorf("Failed to init key store: %v", err)
		}

		keyPair := NewKeyPair()
		if err := keyStore.PutKeys(userName, keyPair); err != nil {
			return nodes, fmt.Errorf("Failed to PutKeys: %v\n", err)
		}

		airgappedMachine, err := airgapped.NewMachine(fmt.Sprintf("/tmp/dc4bc_node_%d_airgapped_db", nodeID))
		if err != nil {
			return nodes, fmt.Errorf("failed to create airgapped machine: %v", err)
		}

		kp, err := keyStore.LoadKeys(userName, "")
		if err != nil {
			return nodes, fmt.Errorf("node %d failed to init client: %v\n", nodeID, err)
		}

		logger := &savingLogger{userName: userName}

		clt := &BaseClient{
			ctx:         ctx,
			Logger:      logger,
			userName:    userName,
			pubKey:      kp.Pub,
			state:       state,
			storage:     stg,
			keyStore:    keyStore,
			qrProcessor: qr.NewCameraProcessor(),
		}

		airgappedMachine.SetEncryptionKey([]byte("very_strong_password")) //just for testing

		if len(mnemonics) != 0 {
			if err = airgappedMachine.SetBaseSeed(mnemonics[nodeID]); err != nil {
				return nodes, err
			}
		}

		if err = airgappedMachine.InitKeys(); err != nil {
			return nodes, err
		}

		nodes[nodeID] = &node{
			client:       clt,
			clientCancel: cancel,
			clientLogger: logger,
			storage:      stg,
			keyPair:      keyPair,
			air:          airgappedMachine,
			listenAddr:   fmt.Sprintf("localhost:%d", startingPort),
		}
		startingPort++
	}

	return nodes, err
}

func getOperations(url string) (*OperationsResponse, error) {
	resp, err := http.Get(url)
	if err != nil {
		return nil, fmt.Errorf("failed to get operations for node %w", err)
	}
	defer resp.Body.Close()
	responseBody, err := ioutil.ReadAll(resp.Body)
	if err != nil {
		return nil, fmt.Errorf("failed to read body %v", err)
	}

	var response OperationsResponse
	if err = json.Unmarshal(responseBody, &response); err != nil {
		return nil, fmt.Errorf("failed to unmarshal response: %v", err)
	}
	return &response, nil
}

func handleProcessedOperation(url string, operation types.Operation) error {
	operationBz, err := json.Marshal(operation)
	if err != nil {
		return fmt.Errorf("failed to marshal operation: %w", err)
	}
	resp, err := http.Post(url, "application/json", bytes.NewReader(operationBz))
	if err != nil {
		return fmt.Errorf("failed to handle processed operation %w", err)
	}
	defer resp.Body.Close()
	responseBody, err := ioutil.ReadAll(resp.Body)
	if err != nil {
		return fmt.Errorf("failed to read body %v", err)
	}

	var response Response
	if err = json.Unmarshal(responseBody, &response); err != nil {
		return fmt.Errorf("failed to unmarshal response: %w", err)
	}
	if response.ErrorMessage != "" {
		return fmt.Errorf("failed to handle processed operation: %s", response.ErrorMessage)
	}
	return nil
}

<<<<<<< HEAD
func startDkg(nodes []*node, threshold int) ([]byte, error) {
	var participants []*requests.SignatureProposalParticipantsEntry
	for _, node := range nodes {
		dkgPubKey, err := node.air.GetPubKey().MarshalBinary()
		if err != nil {
			log.Fatalln("failed to get DKG pubKey:", err.Error())
		}
		participants = append(participants, &requests.SignatureProposalParticipantsEntry{
			Username:  node.client.GetUsername(),
			PubKey:    node.client.GetPubKey(),
			DkgPubKey: dkgPubKey,
		})
	}

	messageData := requests.SignatureProposalParticipantsListRequest{
		Participants:     participants,
		SigningThreshold: threshold,
		CreatedAt:        time.Now(),
	}
	messageDataBz, err := json.Marshal(messageData)
	if err != nil {
		return nil, fmt.Errorf("failed to marshal SignatureProposalParticipantsListRequest: %v\n", err)
	}

	if _, err := http.Post(fmt.Sprintf("http://%s/startDKG", nodes[len(nodes)-1].listenAddr),
		"application/json", bytes.NewReader(messageDataBz)); err != nil {
		return nil, fmt.Errorf("failed to send HTTP request to start DKG: %v\n", err)
	}

	return messageDataBz, nil
}

func signMessage(dkgID []byte, msg, addr string) ([]byte, error) {
	messageDataBz, err := json.Marshal(map[string][]byte{"data": []byte(msg),
		"dkgID": dkgID})
	if err != nil {
		return nil, fmt.Errorf("failed to marshal SignatureProposalParticipantsListRequest: %v\n", err)
	}

	resp, err := http.Post(fmt.Sprintf("http://%s/proposeSignMessage", addr),
		"application/json", bytes.NewReader(messageDataBz))
	if err != nil {
		return nil, fmt.Errorf("failed to send HTTP request to sign message: %v\n", err)
	}

	body, err := ioutil.ReadAll(resp.Body)
	if err != nil {
		return nil, fmt.Errorf("failed to read HTTP response body: %w", err)
	}

	var response Response
	if err := json.Unmarshal(body, &response); err != nil {
		return nil, fmt.Errorf("failed to unmarshal HTTP response body: %w", err)
	}

	if len(response.ErrorMessage) != 0 {
		return nil, fmt.Errorf("failed to propose sign message: %s", response.ErrorMessage)
	}
	return messageDataBz, nil
}

func (n *node) run(callback processedOperationCallback, ctx context.Context) {
	for {
		select {
		case <-ctx.Done():
			n.client.GetLogger().Log("node.run() stopped for %s", n.client.GetUsername())
			return
		default:
			operationsResponse, err := getOperations(fmt.Sprintf("http://%s/getOperations", n.listenAddr))
			if err != nil {
				panic(fmt.Sprintf("failed to get operations: %v", err))
			}

			operations := operationsResponse.Result
			if len(operations) == 0 {
				time.Sleep(1 * time.Second)
				continue
			}

			n.client.GetLogger().Log("Got %d Operations from pool", len(operations))
			for _, operation := range operations {
				if fsm.State(operation.Type) == spf.StateAwaitParticipantsConfirmations {
					payloadBz, err := json.Marshal(map[string]string{"operationID": operation.ID})
					if err != nil {
						panic(fmt.Sprintf("failed to marshal payload: %v", err))
					}

					resp, err := http.Post(fmt.Sprintf("http://%s/approveDKGParticipation", n.listenAddr), "application/json", bytes.NewReader(payloadBz))
					if err != nil {
						panic(fmt.Sprintf("failed to make HTTP request to get operation: %v", err))
					}

					responseBody, err := ioutil.ReadAll(resp.Body)
					if err != nil {
						panic(fmt.Sprintf("failed to read body %v", err))
					}
					resp.Body.Close()

					var response Response
					if err = json.Unmarshal(responseBody, &response); err != nil {
						panic(fmt.Sprintf("failed to unmarshal response: %v", err))
					}
					if response.ErrorMessage != "" {
						panic(fmt.Sprintf("failed to approve participation: %s", response.ErrorMessage))
					}
					continue
				}

				n.client.GetLogger().Log("Handling operation %s in airgapped", operation.Type)
				processedOperation, err := n.air.GetOperationResult(*operation)
				if err != nil {
					n.client.GetLogger().Log("Failed to handle operation: %v", err)
				}

				n.client.GetLogger().Log("Operation %s handled in airgapped, result event is %s",
					operation.Type, processedOperation.Event)

				// for integration tests
				if processedOperation.Event == dkg_proposal_fsm.EventDKGMasterKeyConfirmationReceived {
					msg := processedOperation.ResultMsgs[0]
					var pubKeyReq requests.DKGProposalMasterKeyConfirmationRequest
					if err = json.Unmarshal(msg.Data, &pubKeyReq); err != nil {
						panic(fmt.Sprintf("failed to unmarshal pubKey request: %v", err))
					}
					if err = ioutil.WriteFile(fmt.Sprintf("/tmp/participant_%d.pubkey",
						pubKeyReq.ParticipantId), []byte(hex.EncodeToString(pubKeyReq.MasterKey)), 0666); err != nil {
						panic(fmt.Sprintf("failed to write pubkey to temp file: %v", err))
					}
				}

				if callback != nil {
					callback(n, &processedOperation)
				}

				if err = handleProcessedOperation(fmt.Sprintf("http://%s/handleProcessedOperationJSON", n.listenAddr),
					processedOperation); err != nil {
					n.client.GetLogger().Log("Failed to handle processed operation: %v", err)
				} else {
					n.client.GetLogger().Log("Successfully handled processed operation %s", processedOperation.Event)
				}

				time.Sleep(1 * time.Second)
			}
			time.Sleep(1 * time.Second)
		}
	}
}

func startServerRunAndPoll(nodes []*node, callback processedOperationCallback) context.CancelFunc {
	runCtx, runCancel := context.WithCancel(context.Background())
	for nodeID, n := range nodes {
		go func(nodeID int, node *node) {
			if err := node.client.StartHTTPServer(node.listenAddr); err != nil && err != http.ErrServerClosed {
				panic(fmt.Sprintf("failed to start HTTP server for nodeID #%d: %v\n", nodeID, err))
			}
		}(nodeID, n)
		time.Sleep(1 * time.Second)
		go nodes[nodeID].run(callback, runCtx)

		go func(nodeID int, node Client) {
			if err := node.Poll(); err != nil {
				panic(fmt.Sprintf("client %d poller failed: %v\n", nodeID, err))
			}
		}(nodeID, n.client)

		log.Printf("client %d started...\n", nodeID)
=======
func (n *node) run(ctx context.Context) {
	for {
		select {
		case <-ctx.Done():
			n.client.GetLogger().Log("node.run() stopped for %s", n.client.GetUsername())
			return
		default:
			operationsResponse, err := getOperations(fmt.Sprintf("http://%s/getOperations", n.listenAddr))
			if err != nil {
				panic(fmt.Sprintf("failed to get operations: %v", err))
			}

			operations := operationsResponse.Result
			_, containsOperationToIgnore := operations[operationToIgnore]
			if len(operations) == 0 || (len(operations) == 1 && containsOperationToIgnore) {
				time.Sleep(1 * time.Second)
				continue
			}

			n.client.GetLogger().Log("Got %d Operations from pool", len(operations))
			for _, operation := range operations {

				if fsm.State(operation.Type) == dkg_proposal_fsm.StateDkgCommitsAwaitConfirmations &&
					((!commitConfirmationErrSent && n.client.GetUsername() != errSendingNode) ||
						(stateReset && n.client.GetUsername() == errSendingNode)) {
					time.Sleep(1 * time.Second)
					continue
				}

				if fsm.State(operation.Type) == spf.StateAwaitParticipantsConfirmations {
					payloadBz, err := json.Marshal(map[string]string{"operationID": operation.ID})
					if err != nil {
						panic(fmt.Sprintf("failed to marshal payload: %v", err))
					}

					resp, err := http.Post(fmt.Sprintf("http://%s/approveDKGParticipation", n.listenAddr), "application/json", bytes.NewReader(payloadBz))
					if err != nil {
						panic(fmt.Sprintf("failed to make HTTP request to get operation: %v", err))
					}

					responseBody, err := ioutil.ReadAll(resp.Body)
					if err != nil {
						panic(fmt.Sprintf("failed to read body %v", err))
					}
					resp.Body.Close()

					var response Response
					if err = json.Unmarshal(responseBody, &response); err != nil {
						panic(fmt.Sprintf("failed to unmarshal response: %v", err))
					}
					if response.ErrorMessage != "" {
						panic(fmt.Sprintf("failed to approve participation: %s", response.ErrorMessage))
					}
					continue
				}

				n.client.GetLogger().Log("Handling operation %s in airgapped", operation.Type)
				processedOperation, err := n.air.GetOperationResult(*operation)
				if err != nil {
					n.client.GetLogger().Log("Failed to handle operation: %v", err)
				}

				n.client.GetLogger().Log("Operation %s handled in airgapped, result event is %s",
					operation.Type, processedOperation.Event)

				// for integration tests
				if processedOperation.Event == dkg_proposal_fsm.EventDKGMasterKeyConfirmationReceived {
					msg := processedOperation.ResultMsgs[0]
					var pubKeyReq requests.DKGProposalMasterKeyConfirmationRequest
					if err = json.Unmarshal(msg.Data, &pubKeyReq); err != nil {
						panic(fmt.Sprintf("failed to unmarshal pubKey request: %v", err))
					}
					if err = ioutil.WriteFile(fmt.Sprintf("/tmp/participant_%d.pubkey",
						pubKeyReq.ParticipantId), []byte(hex.EncodeToString(pubKeyReq.MasterKey)), 0666); err != nil {
						panic(fmt.Sprintf("failed to write pubkey to temp file: %v", err))
					}
				}

				if n.client.GetUsername() == errSendingNode && !commitConfirmationErrSent &&
					fsm.State(operation.Type) == dkg_proposal_fsm.StateDkgCommitsAwaitConfirmations {
					processedOperation.Event = errEvent
					operationMsg := processedOperation.ResultMsgs[0]
					req := requests.DKGProposalConfirmationErrorRequest{
						Error:     requests.NewFSMError(errors.New("test error")),
						CreatedAt: time.Now(),
					}
					reqBz, err := json.Marshal(req)
					if err != nil {
						n.client.GetLogger().Log("failed to generate fsm request: %v", err)
					}
					errMsg := storage.Message{
						DkgRoundID: operationMsg.DkgRoundID,
						Offset:     operationMsg.Offset,
						Event:      errEvent.String(),
						Data:       reqBz,
					}

					processedOperation.ResultMsgs = append(processedOperation.ResultMsgs, errMsg)

					roundToIgnore = processedOperation.DKGIdentifier
					operationToIgnore = operation.ID
					commitConfirmationErrSent = true
				}

				if err = handleProcessedOperation(fmt.Sprintf("http://%s/handleProcessedOperationJSON", n.listenAddr),
					processedOperation); err != nil {
					n.client.GetLogger().Log("Failed to handle processed operation: %v", err)
				} else {
					n.client.GetLogger().Log("Successfully handled processed operation %s", processedOperation.Event)
				}

				time.Sleep(1 * time.Second)
			}
			time.Sleep(1 * time.Second)
		}
>>>>>>> ebf7684f
	}

	return runCancel
}

func RemoveContents(dir, mask string) error {
	files, err := filepath.Glob(filepath.Join(dir, mask))
	if err != nil {
		return err
	}
	for _, file := range files {
		err = os.RemoveAll(file)
		if err != nil {
			return err
		}
	}
	return nil
}

func TestStandardFlow(t *testing.T) {
	_ = RemoveContents("/tmp", "dc4bc_*")
	defer func() { _ = RemoveContents("/tmp", "dc4bc_*") }()

	numNodes := 4
	threshold := 2
	startingPort := 8085
	topic := "test_topic"
	storagePath := "/tmp/dc4bc_storage"
	nodes, err := initNodes(numNodes, startingPort, storagePath, topic, nil)
	if err != nil {
		t.Fatalf("Failed to init nodes, err: %v", err)
	}

	// Each node starts to Poll().
	runCancel := startServerRunAndPoll(nodes, nil)

	// Last node tells other participants to start DKG.
	messageDataBz, err := startDkg(nodes, threshold)
	if err != nil {
		t.Fatal(err.Error())
	}
	time.Sleep(10 * time.Second)

	log.Println("Propose message to sign")

	dkgID := md5.Sum(messageDataBz)
	messageDataBz, err = signMessage(dkgID[:], "message to sign", nodes[len(nodes)-1].listenAddr)
	if err != nil {
		t.Fatal(err.Error())
	}
	time.Sleep(10 * time.Second)

	for _, n := range nodes {
		if matches := n.clientLogger.checkLogsWithRegexp(sigReconstructedRegexp, 70); matches != 4 {
			t.Fatalf("not enough checks: %d", matches)
		} else {
			fmt.Println("messaged signed successfully")
		}
	}

	fmt.Println("Sign message again")
	if _, err := http.Post(fmt.Sprintf("http://%s/proposeSignMessage", nodes[len(nodes)-1].listenAddr),
		"application/json", bytes.NewReader(messageDataBz)); err != nil {
		t.Fatalf("failed to send HTTP request to sign message: %v\n", err)
	}
	time.Sleep(10 * time.Second)

	for _, n := range nodes {
		if matches := n.clientLogger.checkLogsWithRegexp(sigReconstructedRegexp, 100); matches != 8 {
			t.Fatalf("not enough checks: %d", matches)
		} else {
			fmt.Println("messaged signed successfully")
		}
	}

	runCancel()
	for _, node := range nodes {
		node.client.StopHTTPServer()
		node.clientCancel()
	}
}

<<<<<<< HEAD
func TestResetStateFlow(t *testing.T) {
	_ = RemoveContents("/tmp", "dc4bc_*")
	defer func() { _ = RemoveContents("/tmp", "dc4bc_*") }()

	numNodes := 4
	threshold := 2
	startingPort := 8090
	topic := "test_topic"
	storagePath := "/tmp/dc4bc_storage"
	nodes, err := initNodes(numNodes, startingPort, storagePath, topic, nil)
	if err != nil {
		t.Fatalf("Failed to init nodes, err: %v", err)
	}

	// node_3 will produce event_dkg_confirm_cancelled_by_error
	errEvent = dkg_proposal_fsm.EventDKGCommitConfirmationError
	errSendingNode = nodes[0].client.GetUsername()

	// injecting error into processedOperation from airgapped machine to abort DKG
	processedOperationCallback := func(n *node, processedOperation *types.Operation) {
		if n.client.GetUsername() == errSendingNode && !commitConfirmationErrSent &&
			fsm.State(processedOperation.Type) == dkg_proposal_fsm.StateDkgCommitsAwaitConfirmations {
			processedOperation.Event = errEvent
			operationMsg := processedOperation.ResultMsgs[0]
			req := requests.DKGProposalConfirmationErrorRequest{
				Error:     requests.NewFSMError(errors.New("test error")),
				CreatedAt: time.Now(),
			}
			reqBz, err := json.Marshal(req)
			if err != nil {
				n.client.GetLogger().Log("failed to generate fsm request: %v", err)
			}
			errMsg := storage.Message{
				DkgRoundID: operationMsg.DkgRoundID,
				Offset:     operationMsg.Offset,
				Event:      errEvent.String(),
				Data:       reqBz,
			}

			processedOperation.ResultMsgs = []storage.Message{errMsg, operationMsg}

			roundToIgnore = processedOperation.DKGIdentifier
			commitConfirmationErrSent = true
=======
		nodes[nodeID] = &node{
			client:     clt,
			storage:    stg,
			keyPair:    keyPair,
			air:        airgappedMachine,
			listenAddr: fmt.Sprintf("localhost:%d", startingPort),
>>>>>>> ebf7684f
		}
	}

	// node_3 will produce event_dkg_confirm_cancelled_by_error
	errEvent = dkg_proposal_fsm.EventDKGCommitConfirmationError
	errSendingNode = nodes[3].client.GetUsername()

	// Each node starts to Poll().
<<<<<<< HEAD
	runCancel := startServerRunAndPoll(nodes, processedOperationCallback)
=======
	runCtx, cancel := context.WithCancel(context.Background())
	for nodeID, n := range nodes {
		go func(nodeID int, node *node) {
			if err := node.client.StartHTTPServer(node.listenAddr); err != nil {
				panic(fmt.Sprintf("failed to start HTTP server for nodeID #%d: %v\n", nodeID, err))
			}
		}(nodeID, n)
		time.Sleep(1 * time.Second)
		go nodes[nodeID].run(runCtx)
>>>>>>> ebf7684f

	// Last node tells other participants to start DKG.
	messageDataBz, err := startDkg(nodes, threshold)
	if err != nil {
		t.Fatal(err.Error())
	}
	dkgID := md5.Sum(messageDataBz)

	time.Sleep(20 * time.Second)

	for _, n := range nodes {
		if matches := n.clientLogger.checkLogsWithRegexp(dkgAbortedRegexp, 30); matches < 1 {
			t.Fatalf("not enough checks: %d", matches)
		}
	}

	log.Print("\n\n\nStopping nodes and resetting their states\n\n\n")

	runCancel()
	time.Sleep(10 * time.Second)

	// Searching for an injected error message to ignore it and eventually recover aborted DKG
	msgs, err := nodes[0].storage.GetMessages(0)
	if err != nil {
		t.Fatalf("failed to get messages from storage: %v\n", err)
	}

	for _, msg := range msgs {
		if msg.Event == errEvent.String() && msg.DkgRoundID == roundToIgnore {
			msgToIgnore = msg.ID
		}
	}

	resetReq := ResetStateRequest{
		NewStateDBDSN: "",
		UseOffset:     false,
		Messages:      []string{msgToIgnore},
	}
	resetReqBz, err := json.Marshal(resetReq)
	if err != nil {
		t.Fatalf("failed to marshal ResetStateRequest: %v\n", err)
	}

	for i := startingPort; i < startingPort+numNodes; i++ {
		if _, err := http.Post(fmt.Sprintf("http://localhost:%d/resetState", i),
			"application/json", bytes.NewReader(resetReqBz)); err != nil {
			t.Fatalf("failed to send HTTP request to reset state: %v\n", err)
		}
	}

<<<<<<< HEAD
	time.Sleep(10 * time.Second)

	runCtx, runCancel := context.WithCancel(context.Background())
	for _, n := range nodes {
		go n.run(nil, runCtx)
=======
	time.Sleep(30 * time.Second)

	log.Print("\n\n\nStopping nodes and resetting their states\n\n\n")

	cancel()
	time.Sleep(10 * time.Second)

	msgs, err := nodes[0].storage.GetMessages(0)
	if err != nil {
		t.Fatalf("failed to get messages from storage: %v\n", err)
	}

	for _, msg := range msgs {
		if msg.Event == errEvent.String() && msg.DkgRoundID == roundToIgnore {
			msgToIgnore = msg.ID
		}
	}

	resetReq := ResetStateRequest{
		NewStateDBDSN: "",
		UseOffset:     false,
		Messages:      []string{msgToIgnore},
	}
	resetReqBz, err := json.Marshal(resetReq)
	if err != nil {
		t.Fatalf("failed to marshal ResetStateRequest: %v\n", err)
	}

	for i := startingPort - numNodes; i < startingPort; i++ {
		if _, err := http.Post(fmt.Sprintf("http://localhost:%d/resetState", i),
			"application/json", bytes.NewReader(resetReqBz)); err != nil {
			t.Fatalf("failed to send HTTP request to reset state: %v\n", err)
		}
	}

	time.Sleep(20 * time.Second)

	stateReset = true

	runCtx, cancel = context.WithCancel(context.Background())
	for _, n := range nodes {
		go n.run(runCtx)
>>>>>>> ebf7684f
	}

	log.Print("\n\n\nState recreated\n\n\n")

<<<<<<< HEAD
	time.Sleep(20 * time.Second)
=======
	time.Sleep(35 * time.Second)
>>>>>>> ebf7684f

	log.Println("Propose message to sign")

	messageDataBz, err = signMessage(dkgID[:], "message to sign", nodes[len(nodes)-1].listenAddr)
	if err != nil {
		t.Fatal(err.Error())
	}
	time.Sleep(10 * time.Second)

	for _, n := range nodes {
		if matches := n.clientLogger.checkLogsWithRegexp(sigReconstructedRegexp, 70); matches != 4 {
			t.Fatalf("not enough checks: %d", matches)
		} else {
			fmt.Println("messaged signed successfully")
		}
	}

	fmt.Println("Sign message again")
	if _, err := http.Post(fmt.Sprintf("http://%s/proposeSignMessage", nodes[len(nodes)-1].listenAddr),
		"application/json", bytes.NewReader(messageDataBz)); err != nil {
		t.Fatalf("failed to send HTTP request to sign message: %v\n", err)
	}
	time.Sleep(10 * time.Second)

	for _, n := range nodes {
		if matches := n.clientLogger.checkLogsWithRegexp(sigReconstructedRegexp, 70); matches != 8 {
			t.Fatalf("not enough checks: %d", matches)
		} else {
			fmt.Println("messaged signed successfully")
		}
	}

	runCancel()
	for _, node := range nodes {
		node.client.StopHTTPServer()
		node.clientCancel()
	}
}

func TestReinitDKGFlow(t *testing.T) {
	_ = RemoveContents("/tmp", "dc4bc_*")
	defer func() { _ = RemoveContents("/tmp", "dc4bc_*") }()

	mnemonics := []string{
		"old hawk occur merry sun valve reunion crime gallery purse mule shove ramp federal achieve ahead slam thought arrow can visual body response feed",
		"gold echo rookie frequent film mistake cart return teach off describe bright copper crucial brush present airport clutch slight theory rigid rib rich street",
		"fence body struggle huge neutral couple inherit almost battle demand unlock sport lawn raise slim robot water case economy orange fit spawn danger inside",
		"tourist soap atom icon nominee walk hold armed uncle whip violin hawk phrase crisp mystery foster train angle ketchup elephant judge list mention afraid",
	}

	numNodes := 4
	threshold := 2
	startingPort := 8095
	topic := "test_topic"
	storagePath := "/tmp/dc4bc_storage"
	nodes, err := initNodes(numNodes, startingPort, storagePath, topic, mnemonics)
	if err != nil {
		t.Fatalf("Failed to init nodes, err: %v", err)
	}

	// Each node starts to Poll().
	runCancel := startServerRunAndPoll(nodes, nil)

	// Last node tells other participants to start DKG.
	messageDataBz, err := startDkg(nodes, threshold)
	if err != nil {
		t.Fatal(err.Error())
	}
	dkgID := md5.Sum(messageDataBz)

	time.Sleep(30 * time.Second)

	log.Println("Propose message to sign")

	messageDataBz, err = signMessage(dkgID[:], "message to sign", nodes[len(nodes)-1].listenAddr)
	if err != nil {
		t.Fatal(err.Error())
	}
	time.Sleep(10 * time.Second)

	for _, n := range nodes {
		if matches := n.clientLogger.checkLogsWithRegexp(sigReconstructedRegexp, 70); matches != 4 {
			t.Fatalf("not enough checks: %d", matches)
		} else {
			fmt.Println("messaged signed successfully")
		}
	}

<<<<<<< HEAD
	fmt.Println("Reinit DKG...")
	fmt.Println("-----------------------------------------------------------------------------------")
=======
	runCtx, cancel = context.WithCancel(context.Background())
	for nodeID, n := range newNodes {
		go func(nodeID int, node *node) {
			if err := node.client.StartHTTPServer(node.listenAddr); err != nil {
				panic(fmt.Sprintf("failed to start HTTP server for nodeID #%d: %v\n", nodeID, err))
			}
		}(nodeID, n)
		time.Sleep(1 * time.Second)
		go nodes[nodeID].run(runCtx)
>>>>>>> ebf7684f

	runCancel()
	for _, node := range nodes {
		node.client.StopHTTPServer()
		node.clientCancel()
	}

	oldStorage, err := file_storage.NewFileStorage(storagePath)
	if err != nil {
		t.Fatalf(err.Error())
	}

	err = oldStorage.IgnoreMessages([]string{msgToIgnore}, false)
	if err != nil {
		t.Fatalf(err.Error())
	}

	oldMessages, err := oldStorage.GetMessages(0)
	if err != nil {
		t.Fatalf(err.Error())
	}

	if err = RemoveContents("/tmp", "dc4bc_*"); err != nil {
		t.Fatalf(err.Error())
	}

	time.Sleep(10 * time.Second)

	var newNodes = make([]*node, numNodes)
	var newStoragePath = "/tmp/dc4bc_new_storage"
	newNodes, err = initNodes(numNodes, startingPort, newStoragePath, topic, mnemonics)
	if err != nil {
		t.Fatalf("Failed to init nodes, err: %v", err)
	}

	// Each node starts to Poll().
	runCancel = startServerRunAndPoll(newNodes, nil)

	reInitDKG, err := types.GenerateReDKGMessage(oldMessages)
	if err != nil {
		t.Fatalf(err.Error())
	}

	for _, node := range newNodes {
		for i, participant := range reInitDKG.Participants {
			if participant.Name == node.client.GetUsername() {
				reInitDKG.Participants[i].NewCommPubKey = node.client.GetPubKey()
			}
		}
	}

	reInitDKGBz, err := json.Marshal(reInitDKG)
	if err != nil {
		t.Fatalf(err.Error())
	}

	if _, err := http.Post(fmt.Sprintf("http://%s/reinitDKG", newNodes[0].listenAddr),
		"application/json", bytes.NewReader(reInitDKGBz)); err != nil {
		t.Fatalf("failed to send HTTP request to reinit DKG: %v\n", err)
	}

	time.Sleep(10 * time.Second)

	messageDataBz, err = signMessage(dkgID[:], "message to sign", newNodes[len(newNodes)-1].listenAddr)
	if err != nil {
		t.Fatal(err.Error())
	}
	time.Sleep(10 * time.Second)

	for _, n := range newNodes {
		if matches := n.clientLogger.checkLogsWithRegexp(sigReconstructedRegexp, 40); matches != 4 {
			t.Fatalf("not enough checks: %d", matches)
		} else {
			fmt.Println("message signed successfully")
		}
	}

	fmt.Println("Sign message again")
	if _, err := http.Post(fmt.Sprintf("http://%s/proposeSignMessage", newNodes[len(newNodes)-1].listenAddr),
		"application/json", bytes.NewReader(messageDataBz)); err != nil {
		t.Fatalf("failed to send HTTP request to sign message: %v\n", err)
	}
	time.Sleep(10 * time.Second)

	for _, n := range newNodes {
		if matches := n.clientLogger.checkLogsWithRegexp(sigReconstructedRegexp, 40); matches < 4 {
			t.Fatalf("not enough checks: %d", matches)
		} else {
			fmt.Println("messaged signed successfully")
		}
	}

	runCancel()
	for _, node := range newNodes {
		node.client.StopHTTPServer()
		node.clientCancel()
	}
}<|MERGE_RESOLUTION|>--- conflicted
+++ resolved
@@ -32,7 +32,6 @@
 var (
 	errSendingNode            string
 	commitConfirmationErrSent bool
-<<<<<<< HEAD
 	errEvent                  fsm.Event
 	msgToIgnore               string
 	roundToIgnore             string
@@ -50,21 +49,6 @@
 	keyPair      *KeyPair
 	air          *airgapped.Machine
 	listenAddr   string
-=======
-	stateReset                bool
-	errEvent                  fsm.Event
-	msgToIgnore               string
-	roundToIgnore             string
-	operationToIgnore         string
-)
-
-type node struct {
-	client     Client
-	storage    storage.Storage
-	keyPair    *KeyPair
-	air        *airgapped.Machine
-	listenAddr string
->>>>>>> ebf7684f
 }
 
 type OperationsResponse struct {
@@ -214,7 +198,6 @@
 	return nil
 }
 
-<<<<<<< HEAD
 func startDkg(nodes []*node, threshold int) ([]byte, error) {
 	var participants []*requests.SignatureProposalParticipantsEntry
 	for _, node := range nodes {
@@ -381,123 +364,6 @@
 		}(nodeID, n.client)
 
 		log.Printf("client %d started...\n", nodeID)
-=======
-func (n *node) run(ctx context.Context) {
-	for {
-		select {
-		case <-ctx.Done():
-			n.client.GetLogger().Log("node.run() stopped for %s", n.client.GetUsername())
-			return
-		default:
-			operationsResponse, err := getOperations(fmt.Sprintf("http://%s/getOperations", n.listenAddr))
-			if err != nil {
-				panic(fmt.Sprintf("failed to get operations: %v", err))
-			}
-
-			operations := operationsResponse.Result
-			_, containsOperationToIgnore := operations[operationToIgnore]
-			if len(operations) == 0 || (len(operations) == 1 && containsOperationToIgnore) {
-				time.Sleep(1 * time.Second)
-				continue
-			}
-
-			n.client.GetLogger().Log("Got %d Operations from pool", len(operations))
-			for _, operation := range operations {
-
-				if fsm.State(operation.Type) == dkg_proposal_fsm.StateDkgCommitsAwaitConfirmations &&
-					((!commitConfirmationErrSent && n.client.GetUsername() != errSendingNode) ||
-						(stateReset && n.client.GetUsername() == errSendingNode)) {
-					time.Sleep(1 * time.Second)
-					continue
-				}
-
-				if fsm.State(operation.Type) == spf.StateAwaitParticipantsConfirmations {
-					payloadBz, err := json.Marshal(map[string]string{"operationID": operation.ID})
-					if err != nil {
-						panic(fmt.Sprintf("failed to marshal payload: %v", err))
-					}
-
-					resp, err := http.Post(fmt.Sprintf("http://%s/approveDKGParticipation", n.listenAddr), "application/json", bytes.NewReader(payloadBz))
-					if err != nil {
-						panic(fmt.Sprintf("failed to make HTTP request to get operation: %v", err))
-					}
-
-					responseBody, err := ioutil.ReadAll(resp.Body)
-					if err != nil {
-						panic(fmt.Sprintf("failed to read body %v", err))
-					}
-					resp.Body.Close()
-
-					var response Response
-					if err = json.Unmarshal(responseBody, &response); err != nil {
-						panic(fmt.Sprintf("failed to unmarshal response: %v", err))
-					}
-					if response.ErrorMessage != "" {
-						panic(fmt.Sprintf("failed to approve participation: %s", response.ErrorMessage))
-					}
-					continue
-				}
-
-				n.client.GetLogger().Log("Handling operation %s in airgapped", operation.Type)
-				processedOperation, err := n.air.GetOperationResult(*operation)
-				if err != nil {
-					n.client.GetLogger().Log("Failed to handle operation: %v", err)
-				}
-
-				n.client.GetLogger().Log("Operation %s handled in airgapped, result event is %s",
-					operation.Type, processedOperation.Event)
-
-				// for integration tests
-				if processedOperation.Event == dkg_proposal_fsm.EventDKGMasterKeyConfirmationReceived {
-					msg := processedOperation.ResultMsgs[0]
-					var pubKeyReq requests.DKGProposalMasterKeyConfirmationRequest
-					if err = json.Unmarshal(msg.Data, &pubKeyReq); err != nil {
-						panic(fmt.Sprintf("failed to unmarshal pubKey request: %v", err))
-					}
-					if err = ioutil.WriteFile(fmt.Sprintf("/tmp/participant_%d.pubkey",
-						pubKeyReq.ParticipantId), []byte(hex.EncodeToString(pubKeyReq.MasterKey)), 0666); err != nil {
-						panic(fmt.Sprintf("failed to write pubkey to temp file: %v", err))
-					}
-				}
-
-				if n.client.GetUsername() == errSendingNode && !commitConfirmationErrSent &&
-					fsm.State(operation.Type) == dkg_proposal_fsm.StateDkgCommitsAwaitConfirmations {
-					processedOperation.Event = errEvent
-					operationMsg := processedOperation.ResultMsgs[0]
-					req := requests.DKGProposalConfirmationErrorRequest{
-						Error:     requests.NewFSMError(errors.New("test error")),
-						CreatedAt: time.Now(),
-					}
-					reqBz, err := json.Marshal(req)
-					if err != nil {
-						n.client.GetLogger().Log("failed to generate fsm request: %v", err)
-					}
-					errMsg := storage.Message{
-						DkgRoundID: operationMsg.DkgRoundID,
-						Offset:     operationMsg.Offset,
-						Event:      errEvent.String(),
-						Data:       reqBz,
-					}
-
-					processedOperation.ResultMsgs = append(processedOperation.ResultMsgs, errMsg)
-
-					roundToIgnore = processedOperation.DKGIdentifier
-					operationToIgnore = operation.ID
-					commitConfirmationErrSent = true
-				}
-
-				if err = handleProcessedOperation(fmt.Sprintf("http://%s/handleProcessedOperationJSON", n.listenAddr),
-					processedOperation); err != nil {
-					n.client.GetLogger().Log("Failed to handle processed operation: %v", err)
-				} else {
-					n.client.GetLogger().Log("Successfully handled processed operation %s", processedOperation.Event)
-				}
-
-				time.Sleep(1 * time.Second)
-			}
-			time.Sleep(1 * time.Second)
-		}
->>>>>>> ebf7684f
 	}
 
 	return runCancel
@@ -580,7 +446,6 @@
 	}
 }
 
-<<<<<<< HEAD
 func TestResetStateFlow(t *testing.T) {
 	_ = RemoveContents("/tmp", "dc4bc_*")
 	defer func() { _ = RemoveContents("/tmp", "dc4bc_*") }()
@@ -624,14 +489,6 @@
 
 			roundToIgnore = processedOperation.DKGIdentifier
 			commitConfirmationErrSent = true
-=======
-		nodes[nodeID] = &node{
-			client:     clt,
-			storage:    stg,
-			keyPair:    keyPair,
-			air:        airgappedMachine,
-			listenAddr: fmt.Sprintf("localhost:%d", startingPort),
->>>>>>> ebf7684f
 		}
 	}
 
@@ -640,20 +497,8 @@
 	errSendingNode = nodes[3].client.GetUsername()
 
 	// Each node starts to Poll().
-<<<<<<< HEAD
 	runCancel := startServerRunAndPoll(nodes, processedOperationCallback)
-=======
-	runCtx, cancel := context.WithCancel(context.Background())
-	for nodeID, n := range nodes {
-		go func(nodeID int, node *node) {
-			if err := node.client.StartHTTPServer(node.listenAddr); err != nil {
-				panic(fmt.Sprintf("failed to start HTTP server for nodeID #%d: %v\n", nodeID, err))
-			}
-		}(nodeID, n)
-		time.Sleep(1 * time.Second)
-		go nodes[nodeID].run(runCtx)
->>>>>>> ebf7684f
-
+  
 	// Last node tells other participants to start DKG.
 	messageDataBz, err := startDkg(nodes, threshold)
 	if err != nil {
@@ -703,65 +548,16 @@
 		}
 	}
 
-<<<<<<< HEAD
 	time.Sleep(10 * time.Second)
 
 	runCtx, runCancel := context.WithCancel(context.Background())
 	for _, n := range nodes {
 		go n.run(nil, runCtx)
-=======
-	time.Sleep(30 * time.Second)
-
-	log.Print("\n\n\nStopping nodes and resetting their states\n\n\n")
-
-	cancel()
-	time.Sleep(10 * time.Second)
-
-	msgs, err := nodes[0].storage.GetMessages(0)
-	if err != nil {
-		t.Fatalf("failed to get messages from storage: %v\n", err)
-	}
-
-	for _, msg := range msgs {
-		if msg.Event == errEvent.String() && msg.DkgRoundID == roundToIgnore {
-			msgToIgnore = msg.ID
-		}
-	}
-
-	resetReq := ResetStateRequest{
-		NewStateDBDSN: "",
-		UseOffset:     false,
-		Messages:      []string{msgToIgnore},
-	}
-	resetReqBz, err := json.Marshal(resetReq)
-	if err != nil {
-		t.Fatalf("failed to marshal ResetStateRequest: %v\n", err)
-	}
-
-	for i := startingPort - numNodes; i < startingPort; i++ {
-		if _, err := http.Post(fmt.Sprintf("http://localhost:%d/resetState", i),
-			"application/json", bytes.NewReader(resetReqBz)); err != nil {
-			t.Fatalf("failed to send HTTP request to reset state: %v\n", err)
-		}
-	}
+	}
+
+	log.Print("\n\n\nState recreated\n\n\n")
 
 	time.Sleep(20 * time.Second)
-
-	stateReset = true
-
-	runCtx, cancel = context.WithCancel(context.Background())
-	for _, n := range nodes {
-		go n.run(runCtx)
->>>>>>> ebf7684f
-	}
-
-	log.Print("\n\n\nState recreated\n\n\n")
-
-<<<<<<< HEAD
-	time.Sleep(20 * time.Second)
-=======
-	time.Sleep(35 * time.Second)
->>>>>>> ebf7684f
 
 	log.Println("Propose message to sign")
 
@@ -850,21 +646,9 @@
 		}
 	}
 
-<<<<<<< HEAD
 	fmt.Println("Reinit DKG...")
 	fmt.Println("-----------------------------------------------------------------------------------")
-=======
-	runCtx, cancel = context.WithCancel(context.Background())
-	for nodeID, n := range newNodes {
-		go func(nodeID int, node *node) {
-			if err := node.client.StartHTTPServer(node.listenAddr); err != nil {
-				panic(fmt.Sprintf("failed to start HTTP server for nodeID #%d: %v\n", nodeID, err))
-			}
-		}(nodeID, n)
-		time.Sleep(1 * time.Second)
-		go nodes[nodeID].run(runCtx)
->>>>>>> ebf7684f
-
+  
 	runCancel()
 	for _, node := range nodes {
 		node.client.StopHTTPServer()
