package client

import (
	"bytes"
	"context"
	"crypto/md5"
	"encoding/hex"
	"encoding/json"
	"errors"
	"fmt"
	"github.com/lidofinance/dc4bc/storage"
	"io/ioutil"
	"log"
	"net/http"
	"os"
	"path/filepath"
	"regexp"
	"testing"
	"time"

	"github.com/lidofinance/dc4bc/fsm/fsm"
	spf "github.com/lidofinance/dc4bc/fsm/state_machines/signature_proposal_fsm"
	"github.com/lidofinance/dc4bc/storage/file_storage"

	"github.com/lidofinance/dc4bc/airgapped"
	"github.com/lidofinance/dc4bc/client/types"
	"github.com/lidofinance/dc4bc/fsm/state_machines/dkg_proposal_fsm"
	"github.com/lidofinance/dc4bc/fsm/types/requests"
	"github.com/lidofinance/dc4bc/qr"
)

var (
	errSendingNode            string
	commitConfirmationErrSent bool
	errEvent                  fsm.Event
	msgToIgnore               string
	roundToIgnore             string
)

var sigReconstructedRegexp =
 	regexp.MustCompile(`(?m)\[node_\d] Successfully processed message with offset \d{0,3}, type signature_reconstructed`)

var dkgAbortedRegexp =
 	regexp.MustCompile(`(?m)\[node_\d] Participant node_\d got an error during DKG process: test error\. DKG aborted`)

type node struct {
	client       Client
	clientCancel context.CancelFunc
	clientLogger *savingLogger
	storage      storage.Storage
	keyPair      *KeyPair
	air          *airgapped.Machine
	listenAddr   string
}

type OperationsResponse struct {
	ErrorMessage string                      `json:"error_message,omitempty"`
	Result       map[string]*types.Operation `json:"result"`
}

type ReDKG struct {
	Result []types.Operation `json:"result"`
}

type processedOperationCallback func(n *node, processedOperation *types.Operation)

type savingLogger struct {
	userName string
	logs []string
}

func (l *savingLogger) Log(format string, args ...interface{}) {
	str := fmt.Sprintf("[%s] %s\n", l.userName, fmt.Sprintf(format, args...))
	l.logs = append(l.logs, str)
	fmt.Print(str)
}

func (l *savingLogger) checkLogsWithRegexp(re *regexp.Regexp, batchSize int) (matches int) {
	logs := l.logs[len(l.logs)-batchSize:]
	for _, str := range logs {
		if len(re.FindString(str)) > 0 {
			matches++
		}
	}

	return matches
}

func initNodes(numNodes int, startingPort int, storagePath string, topic string, mnemonics []string) (nodes []*node, err error) {
	nodes = make([]*node, numNodes)
	for nodeID := 0; nodeID < numNodes; nodeID++ {
		var ctx, cancel = context.WithCancel(context.Background())
		var userName = fmt.Sprintf("node_%d", nodeID)
		var state, err = NewLevelDBState(fmt.Sprintf("/tmp/dc4bc_node_%d_state", nodeID), topic)
		if err != nil {
			return nodes, fmt.Errorf("node %d failed to init state: %v\n", nodeID, err)
		}

		stg, err := file_storage.NewFileStorage(storagePath)
		if err != nil {
			return nodes, fmt.Errorf("node %d failed to init storage: %v\n", nodeID, err)
		}

		keyStore, err := NewLevelDBKeyStore(userName, fmt.Sprintf("/tmp/dc4bc_node_%d_key_store", nodeID))
		if err != nil {
			return nodes, fmt.Errorf("Failed to init key store: %v", err)
		}

		keyPair := NewKeyPair()
		if err := keyStore.PutKeys(userName, keyPair); err != nil {
			return nodes, fmt.Errorf("Failed to PutKeys: %v\n", err)
		}

		airgappedMachine, err := airgapped.NewMachine(fmt.Sprintf("/tmp/dc4bc_node_%d_airgapped_db", nodeID))
		if err != nil {
			return nodes, fmt.Errorf("failed to create airgapped machine: %v", err)
		}

		kp, err := keyStore.LoadKeys(userName, "")
		if err != nil {
			return nodes, fmt.Errorf("node %d failed to init client: %v\n", nodeID, err)
		}

		logger := &savingLogger{userName: userName}

		clt := &BaseClient{
			ctx:         ctx,
			Logger:      logger,
			userName:    userName,
			pubKey:      kp.Pub,
			state:       state,
			storage:     stg,
			keyStore:    keyStore,
			qrProcessor: qr.NewCameraProcessor(),
		}

		airgappedMachine.SetEncryptionKey([]byte("very_strong_password")) //just for testing

		if len(mnemonics) != 0 {
			if err = airgappedMachine.SetBaseSeed(mnemonics[nodeID]); err != nil {
				return nodes, err
			}
		}

		if err = airgappedMachine.InitKeys(); err != nil {
			return nodes, err
		}

		nodes[nodeID] = &node{
			client:       clt,
			clientCancel: cancel,
			clientLogger: logger,
			storage:      stg,
			keyPair:      keyPair,
			air:          airgappedMachine,
			listenAddr:   fmt.Sprintf("localhost:%d", startingPort),
		}
		startingPort++
	}

	return nodes, err
}

func getOperations(url string) (*OperationsResponse, error) {
	resp, err := http.Get(url)
	if err != nil {
		return nil, fmt.Errorf("failed to get operations for node %w", err)
	}
	defer resp.Body.Close()
	responseBody, err := ioutil.ReadAll(resp.Body)
	if err != nil {
		return nil, fmt.Errorf("failed to read body %v", err)
	}

	var response OperationsResponse
	if err = json.Unmarshal(responseBody, &response); err != nil {
		return nil, fmt.Errorf("failed to unmarshal response: %v", err)
	}
	return &response, nil
}

func handleProcessedOperation(url string, operation types.Operation) error {
	operationBz, err := json.Marshal(operation)
	if err != nil {
		return fmt.Errorf("failed to marshal operation: %w", err)
	}
	resp, err := http.Post(url, "application/json", bytes.NewReader(operationBz))
	if err != nil {
		return fmt.Errorf("failed to handle processed operation %w", err)
	}
	defer resp.Body.Close()
	responseBody, err := ioutil.ReadAll(resp.Body)
	if err != nil {
		return fmt.Errorf("failed to read body %v", err)
	}

	var response Response
	if err = json.Unmarshal(responseBody, &response); err != nil {
		return fmt.Errorf("failed to unmarshal response: %w", err)
	}
	if response.ErrorMessage != "" {
		return fmt.Errorf("failed to handle processed operation: %s", response.ErrorMessage)
	}
	return nil
}

func startDkg(nodes []*node, threshold int) ([]byte, error) {
	var participants []*requests.SignatureProposalParticipantsEntry
	for _, node := range nodes {
		dkgPubKey, err := node.air.GetPubKey().MarshalBinary()
		if err != nil {
			log.Fatalln("failed to get DKG pubKey:", err.Error())
		}
		participants = append(participants, &requests.SignatureProposalParticipantsEntry{
			Username:  node.client.GetUsername(),
			PubKey:    node.client.GetPubKey(),
			DkgPubKey: dkgPubKey,
		})
	}

	messageData := requests.SignatureProposalParticipantsListRequest{
		Participants:     participants,
		SigningThreshold: threshold,
		CreatedAt:        time.Now(),
	}
	messageDataBz, err := json.Marshal(messageData)
	if err != nil {
		return nil, fmt.Errorf("failed to marshal SignatureProposalParticipantsListRequest: %v\n", err)
	}

	if _, err := http.Post(fmt.Sprintf("http://%s/startDKG", nodes[len(nodes)-1].listenAddr),
		"application/json", bytes.NewReader(messageDataBz)); err != nil {
		return nil, fmt.Errorf("failed to send HTTP request to start DKG: %v\n", err)
	}

	return messageDataBz, nil
}

func signMessage(messageDataBz []byte, msg, addr string) ([]byte, error) {
	dkgRoundID := md5.Sum(messageDataBz)
	messageDataBz, err := json.Marshal(map[string][]byte{"data": []byte(msg),
		"dkgID": dkgRoundID[:]})
	if err != nil {
		return nil, fmt.Errorf("failed to marshal SignatureProposalParticipantsListRequest: %v\n", err)
	}

	if _, err := http.Post(fmt.Sprintf("http://%s/proposeSignMessage", addr),
		"application/json", bytes.NewReader(messageDataBz)); err != nil {
		return nil, fmt.Errorf("failed to send HTTP request to sign message: %v\n", err)
	}

	return messageDataBz, nil
}

func (n *node) run(callback processedOperationCallback, ctx context.Context) {
	for {
		select {
		case <-ctx.Done():
			n.client.GetLogger().Log("node.run() stopped for %s", n.client.GetUsername())
			return
		default:
			operationsResponse, err := getOperations(fmt.Sprintf("http://%s/getOperations", n.listenAddr))
			if err != nil {
				panic(fmt.Sprintf("failed to get operations: %v", err))
			}

			operations := operationsResponse.Result
			if len(operations) == 0 {
				time.Sleep(1 * time.Second)
				continue
			}

			n.client.GetLogger().Log("Got %d Operations from pool", len(operations))
			for _, operation := range operations {
				if fsm.State(operation.Type) == spf.StateAwaitParticipantsConfirmations {
					payloadBz, err := json.Marshal(map[string]string{"operationID": operation.ID})
					if err != nil {
						panic(fmt.Sprintf("failed to marshal payload: %v", err))
					}

					resp, err := http.Post(fmt.Sprintf("http://%s/approveDKGParticipation", n.listenAddr), "application/json", bytes.NewReader(payloadBz))
					if err != nil {
						panic(fmt.Sprintf("failed to make HTTP request to get operation: %v", err))
					}

					responseBody, err := ioutil.ReadAll(resp.Body)
					if err != nil {
						panic(fmt.Sprintf("failed to read body %v", err))
					}
					resp.Body.Close()

					var response Response
					if err = json.Unmarshal(responseBody, &response); err != nil {
						panic(fmt.Sprintf("failed to unmarshal response: %v", err))
					}
					if response.ErrorMessage != "" {
						panic(fmt.Sprintf("failed to approve participation: %s", response.ErrorMessage))
					}
					continue
				}

				n.client.GetLogger().Log("Handling operation %s in airgapped", operation.Type)
				processedOperation, err := n.air.GetOperationResult(*operation)
				if err != nil {
					n.client.GetLogger().Log("Failed to handle operation: %v", err)
				}

				n.client.GetLogger().Log("Operation %s handled in airgapped, result event is %s",
					operation.Type, processedOperation.Event)

				// for integration tests
				if processedOperation.Event == dkg_proposal_fsm.EventDKGMasterKeyConfirmationReceived {
					msg := processedOperation.ResultMsgs[0]
					var pubKeyReq requests.DKGProposalMasterKeyConfirmationRequest
					if err = json.Unmarshal(msg.Data, &pubKeyReq); err != nil {
						panic(fmt.Sprintf("failed to unmarshal pubKey request: %v", err))
					}
					if err = ioutil.WriteFile(fmt.Sprintf("/tmp/participant_%d.pubkey",
						pubKeyReq.ParticipantId), []byte(hex.EncodeToString(pubKeyReq.MasterKey)), 0666); err != nil {
						panic(fmt.Sprintf("failed to write pubkey to temp file: %v", err))
					}
				}

				if callback != nil {
					callback(n, &processedOperation)
				}

				if err = handleProcessedOperation(fmt.Sprintf("http://%s/handleProcessedOperationJSON", n.listenAddr),
					processedOperation); err != nil {
					n.client.GetLogger().Log("Failed to handle processed operation: %v", err)
				} else {
					n.client.GetLogger().Log("Successfully handled processed operation %s", processedOperation.Event)
				}

				time.Sleep(1 * time.Second)
			}
			time.Sleep(1 * time.Second)
		}
	}
}

func startServerRunAndPoll(nodes []*node, callback processedOperationCallback) context.CancelFunc {
	runCtx, runCancel := context.WithCancel(context.Background())
	for nodeID, n := range nodes {
		go func(nodeID int, node *node) {
			if err := node.client.StartHTTPServer(node.listenAddr); err != nil && err != http.ErrServerClosed {
				panic(fmt.Sprintf("failed to start HTTP server for nodeID #%d: %v\n", nodeID, err))
			}
		}(nodeID, n)
		time.Sleep(1 * time.Second)
		go nodes[nodeID].run(callback, runCtx)

		go func(nodeID int, node Client) {
			if err := node.Poll(); err != nil {
				panic(fmt.Sprintf("client %d poller failed: %v\n", nodeID, err))
			}
		}(nodeID, n.client)

		log.Printf("client %d started...\n", nodeID)
	}

	return runCancel
}

func RemoveContents(dir, mask string) error {
	files, err := filepath.Glob(filepath.Join(dir, mask))
	if err != nil {
		return err
	}
	for _, file := range files {
		err = os.RemoveAll(file)
		if err != nil {
			return err
		}
	}
	return nil
}

func TestStandardFlow(t *testing.T) {
	_ = RemoveContents("/tmp", "dc4bc_*")
	//defer func() { _ = RemoveContents("/tmp", "dc4bc_*") }()

	numNodes := 4
	threshold := 2
	startingPort := 8085
	topic := "test_topic"
	storagePath := "/tmp/dc4bc_storage"
	nodes, err := initNodes(numNodes, startingPort, storagePath, topic, nil)
	if err != nil {
		t.Fatalf("Failed to init nodes, err: %v", err)
	}

	// Each node starts to Poll().
	runCancel := startServerRunAndPoll(nodes, nil)

	// Last node tells other participants to start DKG.
	messageDataBz, err := startDkg(nodes, threshold)
	if err != nil {
		t.Fatal(err.Error())
	}
	time.Sleep(10 * time.Second)

	log.Println("Propose message to sign")

	messageDataBz, err = signMessage(messageDataBz, "message to sign", nodes[len(nodes)-1].listenAddr)
	if err != nil {
		t.Fatal(err.Error())
	}
	time.Sleep(10 * time.Second)

	for _, n := range nodes {
		if matches := n.clientLogger.checkLogsWithRegexp(sigReconstructedRegexp, 70); matches != 4 {
			t.Fatalf("not enough checks: %d", matches)
		} else {
			fmt.Println("messaged signed successfully")
		}
	}

	fmt.Println("Sign message again")
	if _, err := http.Post(fmt.Sprintf("http://%s/proposeSignMessage", nodes[len(nodes)-1].listenAddr),
		"application/json", bytes.NewReader(messageDataBz)); err != nil {
		t.Fatalf("failed to send HTTP request to sign message: %v\n", err)
	}
	time.Sleep(10 * time.Second)

	for _, n := range nodes {
		if matches := n.clientLogger.checkLogsWithRegexp(sigReconstructedRegexp, 100); matches != 8 {
			t.Fatalf("not enough checks: %d", matches)
		} else {
			fmt.Println("messaged signed successfully")
		}
	}


	runCancel()
	for _, node := range nodes {
		node.client.StopHTTPServer()
		node.clientCancel()
	}
}

func TestResetStateFlow(t *testing.T) {
	_ = RemoveContents("/tmp", "dc4bc_*")
	defer func() { _ = RemoveContents("/tmp", "dc4bc_*") }()

	numNodes := 4
	threshold := 2
	startingPort := 8085
	topic := "test_topic"
	storagePath := "/tmp/dc4bc_storage"
	nodes, err := initNodes(numNodes, startingPort, storagePath, topic, nil)
	if err != nil {
		t.Fatalf("Failed to init nodes, err: %v", err)
	}

	// node_3 will produce event_dkg_confirm_cancelled_by_error
	errEvent = dkg_proposal_fsm.EventDKGCommitConfirmationError
	errSendingNode = nodes[0].client.GetUsername()

	// injecting error into processedOperation from airgapped machine to abort DKG
	processedOperationCallback := func(n *node, processedOperation *types.Operation) {
		if n.client.GetUsername() == errSendingNode && !commitConfirmationErrSent &&
			fsm.State(processedOperation.Type) == dkg_proposal_fsm.StateDkgCommitsAwaitConfirmations {
			processedOperation.Event = errEvent
			operationMsg := processedOperation.ResultMsgs[0]
			req := requests.DKGProposalConfirmationErrorRequest{
				Error:     requests.NewFSMError(errors.New("test error")),
				CreatedAt: time.Now(),
			}
			reqBz, err := json.Marshal(req)
			if err != nil {
				n.client.GetLogger().Log("failed to generate fsm request: %v", err)
			}
			errMsg := storage.Message{
				DkgRoundID: operationMsg.DkgRoundID,
				Offset:     operationMsg.Offset,
				Event:      errEvent.String(),
				Data:       reqBz,
			}

			processedOperation.ResultMsgs = []storage.Message{errMsg, operationMsg}

			roundToIgnore = processedOperation.DKGIdentifier
			commitConfirmationErrSent = true
		}
	}

	// Each node starts to Poll().
	runCancel := startServerRunAndPoll(nodes, processedOperationCallback)

	// Last node tells other participants to start DKG.
	messageDataBz, err := startDkg(nodes, threshold)
	if err != nil {
		t.Fatal(err.Error())
	}

	time.Sleep(20 * time.Second)

	for _, n := range nodes {
		if matches := n.clientLogger.checkLogsWithRegexp(dkgAbortedRegexp, 30); matches < 1 {
			t.Fatalf("not enough checks: %d", matches)
		}
	}

	log.Print("\n\n\nStopping nodes and resetting their states\n\n\n")

	runCancel()
	time.Sleep(10 * time.Second)

	// Searching for an injected error message to ignore it and eventually recover aborted DKG
	msgs, err := nodes[0].storage.GetMessages(0)
	if err != nil {
		t.Fatalf("failed to get messages from storage: %v\n", err)
	}

	for _, msg := range msgs {
		if msg.Event == errEvent.String() && msg.DkgRoundID == roundToIgnore {
			msgToIgnore = msg.ID
		}
	}

	resetReq := ResetStateRequest{
		NewStateDBDSN: "",
		UseOffset:     false,
		Messages:      []string{msgToIgnore},
	}
	resetReqBz, err := json.Marshal(resetReq)
	if err != nil {
		t.Fatalf("failed to marshal ResetStateRequest: %v\n", err)
	}

	for i := startingPort; i < startingPort + numNodes; i++ {
		if _, err := http.Post(fmt.Sprintf("http://localhost:%d/resetState", i),
			"application/json", bytes.NewReader(resetReqBz)); err != nil {
			t.Fatalf("failed to send HTTP request to reset state: %v\n", err)
		}
	}

	time.Sleep(10 * time.Second)

	runCtx, runCancel := context.WithCancel(context.Background())
	for _, n := range nodes {
		go n.run(nil, runCtx)
	}

	log.Print("\n\n\nState recreated\n\n\n")

	time.Sleep(20 * time.Second)

	log.Println("Propose message to sign")

	messageDataBz, err = signMessage(messageDataBz, "message to sign", nodes[len(nodes)-1].listenAddr)
	if err != nil {
		t.Fatal(err.Error())
	}
	time.Sleep(10 * time.Second)

	for _, n := range nodes {
		if matches := n.clientLogger.checkLogsWithRegexp(sigReconstructedRegexp, 70); matches != 4 {
			t.Fatalf("not enough checks: %d", matches)
		} else {
			fmt.Println("messaged signed successfully")
		}
	}

	fmt.Println("Sign message again")
	if _, err := http.Post(fmt.Sprintf("http://%s/proposeSignMessage", nodes[len(nodes)-1].listenAddr),
		"application/json", bytes.NewReader(messageDataBz)); err != nil {
		t.Fatalf("failed to send HTTP request to sign message: %v\n", err)
	}
	time.Sleep(10 * time.Second)

<<<<<<< HEAD
	for _, n := range nodes {
		if matches := n.clientLogger.checkLogsWithRegexp(sigReconstructedRegexp, 70); matches != 8 {
			t.Fatalf("not enough checks: %d", matches)
		} else {
			fmt.Println("messaged signed successfully")
=======
	//reinit DKG stage
	fmt.Println("Reinit DKG...")
	fmt.Println("-----------------------------------------------------------------------------------")
	var newNodes = make([]*node, numNodes)
	var newStoragePath = "/tmp/dc4bc_new_storage"
	for nodeID := 0; nodeID < numNodes; nodeID++ {
		var ctx = context.Background()
		var userName = fmt.Sprintf("node_%d", nodeID)
		var state, err = NewLevelDBState(fmt.Sprintf("/tmp/dc4bc_new_node_%d_state", nodeID), topic)
		if err != nil {
			t.Fatalf("node %d failed to init state: %v\n", nodeID, err)
>>>>>>> ae425532
		}
	}

	runCancel()
	for _, node := range nodes {
		node.client.StopHTTPServer()
		node.clientCancel()
	}
}

func TestReinitDKGFlow(t *testing.T) {
	_ = RemoveContents("/tmp", "dc4bc_*")
	defer func() { _ = RemoveContents("/tmp", "dc4bc_*") }()

	mnemonics := []string{
		"old hawk occur merry sun valve reunion crime gallery purse mule shove ramp federal achieve ahead slam thought arrow can visual body response feed",
		"gold echo rookie frequent film mistake cart return teach off describe bright copper crucial brush present airport clutch slight theory rigid rib rich street",
		"fence body struggle huge neutral couple inherit almost battle demand unlock sport lawn raise slim robot water case economy orange fit spawn danger inside",
		"tourist soap atom icon nominee walk hold armed uncle whip violin hawk phrase crisp mystery foster train angle ketchup elephant judge list mention afraid",
	}

	numNodes := 4
	threshold := 2
	startingPort := 8085
	topic := "test_topic"
	storagePath := "/tmp/dc4bc_storage"
	nodes, err := initNodes(numNodes, startingPort, storagePath, topic, mnemonics)
	if err != nil {
		t.Fatalf("Failed to init nodes, err: %v", err)
	}

	// Each node starts to Poll().
	runCancel := startServerRunAndPoll(nodes, nil)

	// Last node tells other participants to start DKG.
	messageDataBz, err := startDkg(nodes, threshold)
	if err != nil {
		t.Fatal(err.Error())
	}

	time.Sleep(30 * time.Second)

	log.Println("Propose message to sign")

	messageDataBz, err = signMessage(messageDataBz, "message to sign", nodes[len(nodes)-1].listenAddr)
	if err != nil {
		t.Fatal(err.Error())
	}
	time.Sleep(10 * time.Second)

	for _, n := range nodes {
		if matches := n.clientLogger.checkLogsWithRegexp(sigReconstructedRegexp, 70); matches != 4 {
			t.Fatalf("not enough checks: %d", matches)
		} else {
			fmt.Println("messaged signed successfully")
		}
	}

	fmt.Println("Reinit DKG...")
	fmt.Println("-----------------------------------------------------------------------------------")

	runCancel()
	for _, node := range nodes {
		node.client.StopHTTPServer()
		node.clientCancel()
	}

	oldStorage, err := file_storage.NewFileStorage(storagePath)
	if err != nil {
		t.Fatalf(err.Error())
	}

	err = oldStorage.IgnoreMessages([]string{msgToIgnore}, false)
	if err != nil {
		t.Fatalf(err.Error())
	}

	oldMessages, err := oldStorage.GetMessages(0)
	if err != nil {
		t.Fatalf(err.Error())
	}

	_ = RemoveContents("/tmp", "dc4bc_*")

	time.Sleep(10 * time.Second)

	var newNodes = make([]*node, numNodes)
	var newStoragePath = "/tmp/dc4bc_new_storage"
	newNodes, err = initNodes(numNodes, startingPort, newStoragePath, topic, mnemonics)
	if err != nil {
		t.Fatalf("Failed to init nodes, err: %v", err)
	}

	// Each node starts to Poll().
	runCancel = startServerRunAndPoll(newNodes, nil)

	reInitDKG, err := types.GenerateReDKGMessage(oldMessages)
	if err != nil {
		t.Fatalf(err.Error())
	}

	for _, node := range newNodes {
		for i, participant := range reInitDKG.Participants {
			if participant.Name == node.client.GetUsername() {
				reInitDKG.Participants[i].NewCommPubKey = node.client.GetPubKey()
			}
		}
	}

	reInitDKGBz, err := json.Marshal(reInitDKG)
	if err != nil {
		t.Fatalf(err.Error())
	}

	if _, err := http.Post(fmt.Sprintf("http://%s/reinitDKG", newNodes[0].listenAddr),
		"application/json", bytes.NewReader(reInitDKGBz)); err != nil {
		t.Fatalf("failed to send HTTP request to reinit DKG: %v\n", err)
	}

<<<<<<< HEAD

	messageDataBz, err = signMessage(messageDataBz, "message to sign", nodes[len(nodes)-1].listenAddr)
=======
	time.Sleep(10 * time.Second)

	log.Println("Propose message to sign")
	messageDataBz, err = json.Marshal(map[string][]byte{"data": []byte("another message to sign"),
		"dkgID": dkgRoundID[:]})
>>>>>>> ae425532
	if err != nil {
		t.Fatal(err.Error())
	}
	time.Sleep(10 * time.Second)

	for _, n := range nodes {
		if matches := n.clientLogger.checkLogsWithRegexp(sigReconstructedRegexp, 70); matches != 4 {
			t.Fatalf("not enough checks: %d", matches)
		} else {
			fmt.Println("messaged signed successfully")
		}
	}

	fmt.Println("Sign message again")
	if _, err := http.Post(fmt.Sprintf("http://%s/proposeSignMessage", nodes[len(nodes)-1].listenAddr),
		"application/json", bytes.NewReader(messageDataBz)); err != nil {
		t.Fatalf("failed to send HTTP request to sign message: %v\n", err)
	}
	time.Sleep(10 * time.Second)

	for _, n := range nodes {
		if matches := n.clientLogger.checkLogsWithRegexp(sigReconstructedRegexp, 70); matches < 4 {
			t.Fatalf("not enough checks: %d", matches)
		} else {
			fmt.Println("messaged signed successfully")
		}
	}

	runCancel()
	for _, node := range nodes {
		node.client.StopHTTPServer()
		node.clientCancel()
	}
}
<|MERGE_RESOLUTION|>--- conflicted
+++ resolved
@@ -378,7 +378,7 @@
 
 func TestStandardFlow(t *testing.T) {
 	_ = RemoveContents("/tmp", "dc4bc_*")
-	//defer func() { _ = RemoveContents("/tmp", "dc4bc_*") }()
+	defer func() { _ = RemoveContents("/tmp", "dc4bc_*") }()
 
 	numNodes := 4
 	threshold := 2
@@ -570,25 +570,11 @@
 	}
 	time.Sleep(10 * time.Second)
 
-<<<<<<< HEAD
 	for _, n := range nodes {
 		if matches := n.clientLogger.checkLogsWithRegexp(sigReconstructedRegexp, 70); matches != 8 {
 			t.Fatalf("not enough checks: %d", matches)
 		} else {
 			fmt.Println("messaged signed successfully")
-=======
-	//reinit DKG stage
-	fmt.Println("Reinit DKG...")
-	fmt.Println("-----------------------------------------------------------------------------------")
-	var newNodes = make([]*node, numNodes)
-	var newStoragePath = "/tmp/dc4bc_new_storage"
-	for nodeID := 0; nodeID < numNodes; nodeID++ {
-		var ctx = context.Background()
-		var userName = fmt.Sprintf("node_%d", nodeID)
-		var state, err = NewLevelDBState(fmt.Sprintf("/tmp/dc4bc_new_node_%d_state", nodeID), topic)
-		if err != nil {
-			t.Fatalf("node %d failed to init state: %v\n", nodeID, err)
->>>>>>> ae425532
 		}
 	}
 
@@ -708,16 +694,9 @@
 		t.Fatalf("failed to send HTTP request to reinit DKG: %v\n", err)
 	}
 
-<<<<<<< HEAD
+	time.Sleep(10 * time.Second)
 
 	messageDataBz, err = signMessage(messageDataBz, "message to sign", nodes[len(nodes)-1].listenAddr)
-=======
-	time.Sleep(10 * time.Second)
-
-	log.Println("Propose message to sign")
-	messageDataBz, err = json.Marshal(map[string][]byte{"data": []byte("another message to sign"),
-		"dkgID": dkgRoundID[:]})
->>>>>>> ae425532
 	if err != nil {
 		t.Fatal(err.Error())
 	}
