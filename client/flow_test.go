--- conflicted
+++ resolved
@@ -161,11 +161,7 @@
 			t.Fatalf("node %d failed to init state: %v\n", nodeID, err)
 		}
 
-<<<<<<< HEAD
 		stg, err := storage.NewFileStorage(storagePath)
-=======
-		stg, err := storage.NewFileStorage("/tmp/dc4bc_airgapped_storage")
->>>>>>> c4666f52
 		//stg, err := storage.NewKafkaStorage(context.Background(), "94.130.57.249:9092")
 		if err != nil {
 			t.Fatalf("node %d failed to init storage: %v\n", nodeID, err)
@@ -197,14 +193,10 @@
 		if err != nil {
 			t.Fatalf("node %d failed to init client: %v\n", nodeID, err)
 		}
-<<<<<<< HEAD
-		airgappedMachine.SetAddress(clt.GetAddr())
 		airgappedMachine.SetEncryptionKey(clt.GetPubKey()) //just for testing
 		if err = airgappedMachine.InitKeys(); err != nil {
 			t.Errorf(err.Error())
 		}
-=======
->>>>>>> c4666f52
 
 		nodes[nodeID] = &node{
 			client:     clt,
