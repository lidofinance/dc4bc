package client

import (
	"bytes"
	"context"
	"crypto/md5"
	"encoding/hex"
	"encoding/json"
	"errors"
	"fmt"
	"io/ioutil"
	"log"
	"net/http"
	"os"
	"path/filepath"
	"regexp"
	"testing"
	"time"

	"github.com/lidofinance/dc4bc/storage"

	"github.com/lidofinance/dc4bc/fsm/fsm"
	spf "github.com/lidofinance/dc4bc/fsm/state_machines/signature_proposal_fsm"
	"github.com/lidofinance/dc4bc/storage/file_storage"

	"github.com/lidofinance/dc4bc/airgapped"
	"github.com/lidofinance/dc4bc/client/types"
	"github.com/lidofinance/dc4bc/fsm/state_machines/dkg_proposal_fsm"
	"github.com/lidofinance/dc4bc/fsm/types/requests"
	"github.com/lidofinance/dc4bc/qr"
)

var (
	errSendingNode            string
	commitConfirmationErrSent bool
	errEvent                  fsm.Event
	msgToIgnore               string
	roundToIgnore             string
)

var sigReconstructedRegexp = regexp.MustCompile(`(?m)\[node_\d] Successfully processed message with offset \d{0,3}, type signature_reconstructed`)

var dkgAbortedRegexp = regexp.MustCompile(`(?m)\[node_\d] Participant node_\d got an error during DKG process: test error\. DKG aborted`)

type node struct {
	client       Client
	clientCancel context.CancelFunc
	clientLogger *savingLogger
	storage      storage.Storage
	keyPair      *KeyPair
	air          *airgapped.Machine
	listenAddr   string
}

type OperationsResponse struct {
	ErrorMessage string                      `json:"error_message,omitempty"`
	Result       map[string]*types.Operation `json:"result"`
}

type processedOperationCallback func(n *node, processedOperation *types.Operation)

type savingLogger struct {
	userName string
	logs     []string
}

func (l *savingLogger) Log(format string, args ...interface{}) {
	str := fmt.Sprintf("[%s] %s\n", l.userName, fmt.Sprintf(format, args...))
	l.logs = append(l.logs, str)
	fmt.Print(str)
}

func (l *savingLogger) checkLogsWithRegexp(re *regexp.Regexp, batchSize int) (matches int) {
	logs := l.logs[len(l.logs)-batchSize:]
	for _, str := range logs {
		if len(re.FindString(str)) > 0 {
			matches++
		}
	}

	return matches
}

func initNodes(numNodes int, startingPort int, storagePath string, topic string, mnemonics []string) (nodes []*node, err error) {
	nodes = make([]*node, numNodes)
	for nodeID := 0; nodeID < numNodes; nodeID++ {
		var ctx, cancel = context.WithCancel(context.Background())
		var userName = fmt.Sprintf("node_%d", nodeID)
		var state, err = NewLevelDBState(fmt.Sprintf("/tmp/dc4bc_node_%d_state", nodeID), topic)
		if err != nil {
			return nodes, fmt.Errorf("node %d failed to init state: %v\n", nodeID, err)
		}

		stg, err := file_storage.NewFileStorage(storagePath)
		if err != nil {
			return nodes, fmt.Errorf("node %d failed to init storage: %v\n", nodeID, err)
		}

		keyStore, err := NewLevelDBKeyStore(userName, fmt.Sprintf("/tmp/dc4bc_node_%d_key_store", nodeID))
		if err != nil {
			return nodes, fmt.Errorf("Failed to init key store: %v", err)
		}

		keyPair := NewKeyPair()
		if err := keyStore.PutKeys(userName, keyPair); err != nil {
			return nodes, fmt.Errorf("Failed to PutKeys: %v\n", err)
		}

		airgappedMachine, err := airgapped.NewMachine(fmt.Sprintf("/tmp/dc4bc_node_%d_airgapped_db", nodeID))
		if err != nil {
			return nodes, fmt.Errorf("failed to create airgapped machine: %v", err)
		}

		kp, err := keyStore.LoadKeys(userName, "")
		if err != nil {
			return nodes, fmt.Errorf("node %d failed to init client: %v\n", nodeID, err)
		}

		logger := &savingLogger{userName: userName}

		clt := &BaseClient{
			ctx:         ctx,
			Logger:      logger,
			userName:    userName,
			pubKey:      kp.Pub,
			state:       state,
			storage:     stg,
			keyStore:    keyStore,
			qrProcessor: qr.NewCameraProcessor(),
		}

		airgappedMachine.SetEncryptionKey([]byte("very_strong_password")) //just for testing

		if len(mnemonics) != 0 {
			if err = airgappedMachine.SetBaseSeed(mnemonics[nodeID]); err != nil {
				return nodes, err
			}
		}

		if err = airgappedMachine.InitKeys(); err != nil {
			return nodes, err
		}

		nodes[nodeID] = &node{
			client:       clt,
			clientCancel: cancel,
			clientLogger: logger,
			storage:      stg,
			keyPair:      keyPair,
			air:          airgappedMachine,
			listenAddr:   fmt.Sprintf("localhost:%d", startingPort),
		}
		startingPort++
	}

	return nodes, err
}

func getOperations(url string) (*OperationsResponse, error) {
	resp, err := http.Get(url)
	if err != nil {
		return nil, fmt.Errorf("failed to get operations for node %w", err)
	}
	defer resp.Body.Close()
	responseBody, err := ioutil.ReadAll(resp.Body)
	if err != nil {
		return nil, fmt.Errorf("failed to read body %v", err)
	}

	var response OperationsResponse
	if err = json.Unmarshal(responseBody, &response); err != nil {
		return nil, fmt.Errorf("failed to unmarshal response: %v", err)
	}
	return &response, nil
}

func handleProcessedOperation(url string, operation types.Operation) error {
	operationBz, err := json.Marshal(operation)
	if err != nil {
		return fmt.Errorf("failed to marshal operation: %w", err)
	}
	resp, err := http.Post(url, "application/json", bytes.NewReader(operationBz))
	if err != nil {
		return fmt.Errorf("failed to handle processed operation %w", err)
	}
	defer resp.Body.Close()
	responseBody, err := ioutil.ReadAll(resp.Body)
	if err != nil {
		return fmt.Errorf("failed to read body %v", err)
	}

	var response Response
	if err = json.Unmarshal(responseBody, &response); err != nil {
		return fmt.Errorf("failed to unmarshal response: %w", err)
	}
	if response.ErrorMessage != "" {
		return fmt.Errorf("failed to handle processed operation: %s", response.ErrorMessage)
	}
	return nil
}

func startDkg(nodes []*node, threshold int) ([]byte, error) {
	var participants []*requests.SignatureProposalParticipantsEntry
	for _, node := range nodes {
		dkgPubKey, err := node.air.GetPubKey().MarshalBinary()
		if err != nil {
			log.Fatalln("failed to get DKG pubKey:", err.Error())
		}
		participants = append(participants, &requests.SignatureProposalParticipantsEntry{
			Username:  node.client.GetUsername(),
			PubKey:    node.client.GetPubKey(),
			DkgPubKey: dkgPubKey,
		})
	}

	messageData := requests.SignatureProposalParticipantsListRequest{
		Participants:     participants,
		SigningThreshold: threshold,
		CreatedAt:        time.Now(),
	}
	messageDataBz, err := json.Marshal(messageData)
	if err != nil {
		return nil, fmt.Errorf("failed to marshal SignatureProposalParticipantsListRequest: %v\n", err)
	}

	if _, err := http.Post(fmt.Sprintf("http://%s/startDKG", nodes[len(nodes)-1].listenAddr),
		"application/json", bytes.NewReader(messageDataBz)); err != nil {
		return nil, fmt.Errorf("failed to send HTTP request to start DKG: %v\n", err)
	}

	return messageDataBz, nil
}

func signMessage(dkgID []byte, msg, addr string) ([]byte, error) {
	messageDataBz, err := json.Marshal(map[string][]byte{"data": []byte(msg),
		"dkgID": dkgID})
	if err != nil {
		return nil, fmt.Errorf("failed to marshal SignatureProposalParticipantsListRequest: %v\n", err)
	}

	resp, err := http.Post(fmt.Sprintf("http://%s/proposeSignMessage", addr),
		"application/json", bytes.NewReader(messageDataBz))
	if err != nil {
		return nil, fmt.Errorf("failed to send HTTP request to sign message: %v\n", err)
	}

	body, err := ioutil.ReadAll(resp.Body)
	if err != nil {
		return nil, fmt.Errorf("failed to read HTTP response body: %w", err)
	}

	var response Response
	if err := json.Unmarshal(body, &response); err != nil {
		return nil, fmt.Errorf("failed to unmarshal HTTP response body: %w", err)
	}

	if len(response.ErrorMessage) != 0 {
		return nil, fmt.Errorf("failed to propose sign message: %s", response.ErrorMessage)
	}
	return messageDataBz, nil
}

func (n *node) run(callback processedOperationCallback, ctx context.Context) {
	for {
		select {
		case <-ctx.Done():
			n.client.GetLogger().Log("node.run() stopped for %s", n.client.GetUsername())
			return
		default:
			operationsResponse, err := getOperations(fmt.Sprintf("http://%s/getOperations", n.listenAddr))
			if err != nil {
				panic(fmt.Sprintf("failed to get operations: %v", err))
			}

			operations := operationsResponse.Result
			if len(operations) == 0 {
				time.Sleep(1 * time.Second)
				continue
			}

			n.client.GetLogger().Log("Got %d Operations from pool", len(operations))
			for _, operation := range operations {
				if fsm.State(operation.Type) == spf.StateAwaitParticipantsConfirmations {
					payloadBz, err := json.Marshal(map[string]string{"operationID": operation.ID})
					if err != nil {
						panic(fmt.Sprintf("failed to marshal payload: %v", err))
					}

					resp, err := http.Post(fmt.Sprintf("http://%s/approveDKGParticipation", n.listenAddr), "application/json", bytes.NewReader(payloadBz))
					if err != nil {
						panic(fmt.Sprintf("failed to make HTTP request to get operation: %v", err))
					}

					responseBody, err := ioutil.ReadAll(resp.Body)
					if err != nil {
						panic(fmt.Sprintf("failed to read body %v", err))
					}
					resp.Body.Close()

					var response Response
					if err = json.Unmarshal(responseBody, &response); err != nil {
						panic(fmt.Sprintf("failed to unmarshal response: %v", err))
					}
					if response.ErrorMessage != "" {
						panic(fmt.Sprintf("failed to approve participation: %s", response.ErrorMessage))
					}
					continue
				}
				n.client.GetLogger().Log("Handling operation %s in airgapped", operation.Type)
				processedOperation, err := n.air.GetOperationResult(*operation)
				if err != nil {
					n.client.GetLogger().Log("Failed to handle operation: %v", err)
				}

				n.client.GetLogger().Log("Operation %s handled in airgapped, result event is %s",
					operation.Type, processedOperation.Event)

				// for integration tests
				if processedOperation.Event == dkg_proposal_fsm.EventDKGMasterKeyConfirmationReceived {
					msg := processedOperation.ResultMsgs[0]
					var pubKeyReq requests.DKGProposalMasterKeyConfirmationRequest
					if err = json.Unmarshal(msg.Data, &pubKeyReq); err != nil {
						panic(fmt.Sprintf("failed to unmarshal pubKey request: %v", err))
					}
					if err = ioutil.WriteFile(fmt.Sprintf("/tmp/participant_%d.pubkey",
						pubKeyReq.ParticipantId), []byte(hex.EncodeToString(pubKeyReq.MasterKey)), 0666); err != nil {
						panic(fmt.Sprintf("failed to write pubkey to temp file: %v", err))
					}
				}

				if callback != nil {
					callback(n, &processedOperation)
				}

				if err = handleProcessedOperation(fmt.Sprintf("http://%s/handleProcessedOperationJSON", n.listenAddr),
					processedOperation); err != nil {
					n.client.GetLogger().Log("Failed to handle processed operation: %v", err)
				} else {
					n.client.GetLogger().Log("Successfully handled processed operation %s", processedOperation.Event)
				}

				time.Sleep(1 * time.Second)
			}
			time.Sleep(1 * time.Second)
		}
	}
}

func startServerRunAndPoll(nodes []*node, callback processedOperationCallback) context.CancelFunc {
	runCtx, runCancel := context.WithCancel(context.Background())
	for nodeID, n := range nodes {
		go func(nodeID int, node *node) {
			if err := node.client.StartHTTPServer(node.listenAddr); err != nil && err != http.ErrServerClosed {
				panic(fmt.Sprintf("failed to start HTTP server for nodeID #%d: %v\n", nodeID, err))
			}
		}(nodeID, n)
		time.Sleep(1 * time.Second)
		go nodes[nodeID].run(callback, runCtx)

		go func(nodeID int, node Client) {
			if err := node.Poll(); err != nil {
				panic(fmt.Sprintf("client %d poller failed: %v\n", nodeID, err))
			}
		}(nodeID, n.client)

		log.Printf("client %d started...\n", nodeID)
	}

	return runCancel
}

func RemoveContents(dir, mask string) error {
	files, err := filepath.Glob(filepath.Join(dir, mask))
	if err != nil {
		return err
	}
	for _, file := range files {
		err = os.RemoveAll(file)
		if err != nil {
			return err
		}
	}
	return nil
}

func TestStandardFlow(t *testing.T) {
	_ = RemoveContents("/tmp", "dc4bc_*")
	defer func() { _ = RemoveContents("/tmp", "dc4bc_*") }()

	numNodes := 4
	threshold := 2
	startingPort := 8085
	topic := "test_topic"
	storagePath := "/tmp/dc4bc_storage"
	nodes, err := initNodes(numNodes, startingPort, storagePath, topic, nil)
	if err != nil {
		t.Fatalf("Failed to init nodes, err: %v", err)
	}

	// Each node starts to Poll().
	runCancel := startServerRunAndPoll(nodes, nil)

	// Last node tells other participants to start DKG.
	messageDataBz, err := startDkg(nodes, threshold)
	if err != nil {
		t.Fatal(err.Error())
	}
	time.Sleep(10 * time.Second)

	log.Println("Propose message to sign")

	dkgID := md5.Sum(messageDataBz)
	messageDataBz, err = signMessage(dkgID[:], "message to sign", nodes[len(nodes)-1].listenAddr)
	if err != nil {
		t.Fatal(err.Error())
	}
	time.Sleep(15 * time.Second)

	for _, n := range nodes {
		if matches := n.clientLogger.checkLogsWithRegexp(sigReconstructedRegexp, 70); matches != 4 {
			t.Fatalf("not enough checks: %d", matches)
		} else {
			fmt.Println("messaged signed successfully")
		}
	}

	fmt.Println("Sign message again")
	if _, err := http.Post(fmt.Sprintf("http://%s/proposeSignMessage", nodes[len(nodes)-1].listenAddr),
		"application/json", bytes.NewReader(messageDataBz)); err != nil {
		t.Fatalf("failed to send HTTP request to sign message: %v\n", err)
	}
	time.Sleep(15 * time.Second)

	for _, n := range nodes {
		if matches := n.clientLogger.checkLogsWithRegexp(sigReconstructedRegexp, 100); matches != 8 {
			t.Fatalf("not enough checks: %d", matches)
		} else {
			fmt.Println("messaged signed successfully")
		}
	}

	runCancel()
	for _, node := range nodes {
		node.client.StopHTTPServer()
		node.clientCancel()
	}
}

func TestResetStateFlow(t *testing.T) {
	_ = RemoveContents("/tmp", "dc4bc_*")
	defer func() { _ = RemoveContents("/tmp", "dc4bc_*") }()

	numNodes := 4
	threshold := 2
	startingPort := 8090
	topic := "test_topic"
	storagePath := "/tmp/dc4bc_storage"
	nodes, err := initNodes(numNodes, startingPort, storagePath, topic, nil)
	if err != nil {
		t.Fatalf("Failed to init nodes, err: %v", err)
	}

	// node_3 will produce event_dkg_confirm_cancelled_by_error
	errEvent = dkg_proposal_fsm.EventDKGCommitConfirmationError
	errSendingNode = nodes[0].client.GetUsername()

	// injecting error into processedOperation from airgapped machine to abort DKG
	processedOperationCallback := func(n *node, processedOperation *types.Operation) {
		if n.client.GetUsername() == errSendingNode && !commitConfirmationErrSent &&
			fsm.State(processedOperation.Type) == dkg_proposal_fsm.StateDkgCommitsAwaitConfirmations {
			processedOperation.Event = errEvent
			operationMsg := processedOperation.ResultMsgs[0]
			req := requests.DKGProposalConfirmationErrorRequest{
				Error:     requests.NewFSMError(errors.New("test error")),
				CreatedAt: time.Now(),
			}
			reqBz, err := json.Marshal(req)
			if err != nil {
				n.client.GetLogger().Log("failed to generate fsm request: %v", err)
			}
			errMsg := storage.Message{
				DkgRoundID: operationMsg.DkgRoundID,
				Offset:     operationMsg.Offset,
				Event:      errEvent.String(),
				Data:       reqBz,
			}

			processedOperation.ResultMsgs = []storage.Message{errMsg, operationMsg}

			roundToIgnore = processedOperation.DKGIdentifier
			commitConfirmationErrSent = true
		}
	}

	// Each node starts to Poll().
	runCancel := startServerRunAndPoll(nodes, processedOperationCallback)
	// Last node tells other participants to start DKG.
	messageDataBz, err := startDkg(nodes, threshold)
	if err != nil {
		t.Fatal(err.Error())
	}
	dkgID := md5.Sum(messageDataBz)

	time.Sleep(20 * time.Second)

	for _, n := range nodes {
		if matches := n.clientLogger.checkLogsWithRegexp(dkgAbortedRegexp, 30); matches < 1 {
			t.Fatalf("not enough checks: %d", matches)
		}
	}

	log.Print("\n\n\nStopping nodes and resetting their states\n\n\n")

	runCancel()
	time.Sleep(10 * time.Second)

	// Searching for an injected error message to ignore it and eventually recover aborted DKG
	msgs, err := nodes[0].storage.GetMessages(0)
	if err != nil {
		t.Fatalf("failed to get messages from storage: %v\n", err)
	}

	for _, msg := range msgs {
		if msg.Event == errEvent.String() && msg.DkgRoundID == roundToIgnore {
			msgToIgnore = msg.ID
		}
	}

	resetReq := ResetStateRequest{
		NewStateDBDSN: "",
		UseOffset:     false,
		Messages:      []string{msgToIgnore},
	}
	resetReqBz, err := json.Marshal(resetReq)
	if err != nil {
		t.Fatalf("failed to marshal ResetStateRequest: %v\n", err)
	}

	for i := startingPort; i < startingPort+numNodes; i++ {
		if _, err := http.Post(fmt.Sprintf("http://localhost:%d/resetState", i),
			"application/json", bytes.NewReader(resetReqBz)); err != nil {
			t.Fatalf("failed to send HTTP request to reset state: %v\n", err)
		}
	}

	time.Sleep(10 * time.Second)

	runCtx, runCancel := context.WithCancel(context.Background())
	for _, n := range nodes {
		go n.run(nil, runCtx)
	}

	log.Print("\n\n\nState recreated\n\n\n")

	time.Sleep(20 * time.Second)

	log.Println("Propose message to sign")

	messageDataBz, err = signMessage(dkgID[:], "message to sign", nodes[len(nodes)-1].listenAddr)
	if err != nil {
		t.Fatal(err.Error())
	}
	time.Sleep(15 * time.Second)

	for _, n := range nodes {
		if matches := n.clientLogger.checkLogsWithRegexp(sigReconstructedRegexp, 70); matches != 4 {
			t.Fatalf("not enough checks: %d", matches)
		} else {
			fmt.Println("messaged signed successfully")
		}
	}

	fmt.Println("Sign message again")
	if _, err := http.Post(fmt.Sprintf("http://%s/proposeSignMessage", nodes[len(nodes)-1].listenAddr),
		"application/json", bytes.NewReader(messageDataBz)); err != nil {
		t.Fatalf("failed to send HTTP request to sign message: %v\n", err)
	}
	time.Sleep(15 * time.Second)

	for _, n := range nodes {
		if matches := n.clientLogger.checkLogsWithRegexp(sigReconstructedRegexp, 70); matches != 8 {
			t.Fatalf("not enough checks: %d", matches)
		} else {
			fmt.Println("messaged signed successfully")
		}
	}

	runCancel()
	for _, node := range nodes {
		node.client.StopHTTPServer()
		node.clientCancel()
	}
}

func convertDKGMessageto0_1_4(orig types.ReDKG) types.ReDKG {
	newDKG := types.ReDKG{}
	newDKG.DKGID = orig.DKGID
	newDKG.Participants = orig.Participants
	newDKG.Threshold = orig.Threshold
	newDKG.Messages = []storage.Message{}
	var newOffset uint64
	for _, m := range orig.Messages {
		if fsm.Event(m.Event) == dkg_proposal_fsm.EventDKGDealConfirmationReceived && m.SenderAddr == m.RecipientAddr {
			continue
		}
		m.Offset = newOffset
		newDKG.Messages = append(newDKG.Messages, m)
		newOffset++
	}
	return newDKG
}

func testReinitDKGFlow(t *testing.T, convertDKGTo10_1_4 bool) {
	_ = RemoveContents("/tmp", "dc4bc_*")
	defer func() { _ = RemoveContents("/tmp", "dc4bc_*") }()

	mnemonics := []string{
		"old hawk occur merry sun valve reunion crime gallery purse mule shove ramp federal achieve ahead slam thought arrow can visual body response feed",
		"gold echo rookie frequent film mistake cart return teach off describe bright copper crucial brush present airport clutch slight theory rigid rib rich street",
		"fence body struggle huge neutral couple inherit almost battle demand unlock sport lawn raise slim robot water case economy orange fit spawn danger inside",
		"tourist soap atom icon nominee walk hold armed uncle whip violin hawk phrase crisp mystery foster train angle ketchup elephant judge list mention afraid",
	}

	numNodes := 4
	threshold := 2
	startingPort := 8095
	topic := "test_topic"
	storagePath := "/tmp/dc4bc_storage"
	nodes, err := initNodes(numNodes, startingPort, storagePath, topic, mnemonics)
	if err != nil {
		t.Fatalf("Failed to init nodes, err: %v", err)
	}

	// Each node starts to Poll().
	runCancel := startServerRunAndPoll(nodes, nil)

	// Last node tells other participants to start DKG.
	messageDataBz, err := startDkg(nodes, threshold)
	if err != nil {
		t.Fatal(err.Error())
	}
	dkgID := md5.Sum(messageDataBz)

	time.Sleep(30 * time.Second)

	log.Println("Propose message to sign")

	messageDataBz, err = signMessage(dkgID[:], "message to sign", nodes[len(nodes)-1].listenAddr)
	if err != nil {
		t.Fatal(err.Error())
	}
	time.Sleep(15 * time.Second)

	for _, n := range nodes {
		if matches := n.clientLogger.checkLogsWithRegexp(sigReconstructedRegexp, 70); matches != 4 {
			t.Fatalf("not enough checks: %d", matches)
		} else {
			fmt.Println("messaged signed successfully")
		}
	}

	fmt.Println("Reinit DKG...")
	fmt.Println("-----------------------------------------------------------------------------------")
	runCancel()
	for _, node := range nodes {
		node.client.StopHTTPServer()
		node.clientCancel()
	}

	oldStorage, err := file_storage.NewFileStorage(storagePath)
	if err != nil {
		t.Fatalf(err.Error())
	}

	err = oldStorage.IgnoreMessages([]string{msgToIgnore}, false)
	if err != nil {
		t.Fatalf(err.Error())
	}

	oldMessages, err := oldStorage.GetMessages(0)
	if err != nil {
		t.Fatalf(err.Error())
	}

	if err = RemoveContents("/tmp", "dc4bc_*"); err != nil {
		t.Fatalf(err.Error())
	}

	time.Sleep(10 * time.Second)

	var newNodes = make([]*node, numNodes)
	var newStoragePath = "/tmp/dc4bc_new_storage"
	newNodes, err = initNodes(numNodes, startingPort, newStoragePath, topic, mnemonics)
	if err != nil {
		t.Fatalf("Failed to init nodes, err: %v", err)
	}

	// Each node starts to Poll().
	runCancel = startServerRunAndPoll(newNodes, nil)

	reInitDKG, err := types.GenerateReDKGMessage(oldMessages)
	if err != nil {
		t.Fatalf(err.Error())
	}

	if convertDKGTo10_1_4 {
		// removing dkg_proposal_fsm.EventDKGDealConfirmationReceived self-confirm messages
		// to make reInitDKG message looks like in release 0.1.4
		newDKG := convertDKGMessageto0_1_4(*reInitDKG)

		// adding back self-confirm messages
		// this is our test target
		adaptedReDKG, err := GetAdaptedReDKG(newDKG)
		if err != nil {
			t.Fatalf(err.Error())
		}
		reInitDKG = &adaptedReDKG
<<<<<<< HEAD
=======

		// skip messages signature verification, since we are unable to sign self-confirm messages by old priv key
		for _, node := range newNodes {
			node.client.SetSkipCommKeysVerification(true)
		}
>>>>>>> 513ab829
	}

	for _, node := range newNodes {
		for i, participant := range reInitDKG.Participants {
			if participant.Name == node.client.GetUsername() {
				reInitDKG.Participants[i].NewCommPubKey = node.client.GetPubKey()
			}
		}
	}

	reInitDKGBz, err := json.Marshal(reInitDKG)
	if err != nil {
		t.Fatalf(err.Error())
	}

	if _, err := http.Post(fmt.Sprintf("http://%s/reinitDKG", newNodes[0].listenAddr),
		"application/json", bytes.NewReader(reInitDKGBz)); err != nil {
		t.Fatalf("failed to send HTTP request to reinit DKG: %v\n", err)
	}

	time.Sleep(10 * time.Second)

	messageDataBz, err = signMessage(dkgID[:], "message to sign", newNodes[len(newNodes)-1].listenAddr)
	if err != nil {
		t.Fatal(err.Error())
	}
	time.Sleep(15 * time.Second)

	for _, n := range newNodes {
		if matches := n.clientLogger.checkLogsWithRegexp(sigReconstructedRegexp, 40); matches != 4 {
			t.Fatalf("not enough checks: %d", matches)
		} else {
			fmt.Println("message signed successfully")
		}
	}

	fmt.Println("Sign message again")
	if _, err := http.Post(fmt.Sprintf("http://%s/proposeSignMessage", newNodes[len(newNodes)-1].listenAddr),
		"application/json", bytes.NewReader(messageDataBz)); err != nil {
		t.Fatalf("failed to send HTTP request to sign message: %v\n", err)
	}
	time.Sleep(15 * time.Second)

	for _, n := range newNodes {
		if matches := n.clientLogger.checkLogsWithRegexp(sigReconstructedRegexp, 40); matches < 4 {
			t.Fatalf("not enough checks: %d", matches)
		} else {
			fmt.Println("messaged signed successfully")
		}
	}

	runCancel()
	for _, node := range newNodes {
		node.client.StopHTTPServer()
		node.clientCancel()
	}
}

func TestReinitDKGFlow(t *testing.T) {
	testReinitDKGFlow(t, false)
}

func TestReinitDKGFlowWithDump0_1_4(t *testing.T) {
	testReinitDKGFlow(t, true)
}<|MERGE_RESOLUTION|>--- conflicted
+++ resolved
@@ -715,14 +715,11 @@
 			t.Fatalf(err.Error())
 		}
 		reInitDKG = &adaptedReDKG
-<<<<<<< HEAD
-=======
 
 		// skip messages signature verification, since we are unable to sign self-confirm messages by old priv key
 		for _, node := range newNodes {
 			node.client.SetSkipCommKeysVerification(true)
 		}
->>>>>>> 513ab829
 	}
 
 	for _, node := range newNodes {
