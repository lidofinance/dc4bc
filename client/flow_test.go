--- conflicted
+++ resolved
@@ -424,9 +424,6 @@
 	}
 	time.Sleep(10 * time.Second)
 
-<<<<<<< HEAD
-	cancel()
-=======
 	//reinit DKG stage
 	fmt.Println("Reinit DKG...")
 	fmt.Println("-----------------------------------------------------------------------------------")
@@ -560,5 +557,4 @@
 
 type ReDKG struct {
 	Result []types.Operation `json:"result"`
->>>>>>> ae425532
 }