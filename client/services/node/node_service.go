--- conflicted
+++ resolved
@@ -14,11 +14,8 @@
 	"time"
 
 	"github.com/lidofinance/dc4bc/client/services/fsmservice"
-<<<<<<< HEAD
 	"github.com/lidofinance/dc4bc/client/services/operation"
 	"github.com/lidofinance/dc4bc/client/services/signature"
-=======
->>>>>>> 1b07991a
 
 	"github.com/google/uuid"
 	"github.com/lidofinance/dc4bc/client/api/dto"
@@ -52,13 +49,6 @@
 	ApproveParticipation(dto *dto.OperationIdDTO) error
 	SendMessage(dto *dto.MessageDTO) error
 	ProcessMessage(message storage.Message) error
-<<<<<<< HEAD
-	GetOperationQRPath(dto *dto.OperationIdDTO) (string, error)
-	GetOperationQRFile(dto *dto.OperationIdDTO) ([]byte, error)
-=======
-	GetOperations() (map[string]*types.Operation, error)
-	GetOperation(dto *dto.OperationIdDTO) ([]byte, error)
->>>>>>> 1b07991a
 	ProcessOperation(dto *dto.OperationDTO) error
 	StartDKG(dto *dto.StartDkgDTO) error
 	ReInitDKG(dto *dto.ReInitDKGDTO) error
@@ -91,19 +81,6 @@
 	}
 
 	return &BaseNodeService{
-<<<<<<< HEAD
-		ctx:         ctx,
-		userName:    config.Username,
-		pubKey:      keyPair.Pub,
-		state:       sp.GetState(),
-		storage:     sp.GetStorage(),
-		keyStore:    sp.GetKeyStore(),
-		qrProcessor: sp.GetQRProcessor(),
-		Logger:      sp.GetLogger(),
-		fsmService:  sp.GetFSMService(),
-		opService:   sp.GetOperationService(),
-		sigService:  sp.GetSignatureService(),
-=======
 		ctx:        ctx,
 		userName:   config.Username,
 		pubKey:     keyPair.Pub,
@@ -112,7 +89,8 @@
 		keyStore:   sp.GetKeyStore(),
 		Logger:     sp.GetLogger(),
 		fsmService: sp.GetFSMService(),
->>>>>>> 1b07991a
+		opService:  sp.GetOperationService(),
+		sigService: sp.GetSignatureService(),
 	}, nil
 }
 
@@ -245,45 +223,6 @@
 	return operation, nil
 }
 
-// getOperationJSON returns a specific JSON-encoded operation
-func (s *BaseNodeService) getOperationJSON(operationID string) ([]byte, error) {
-	operation, err := s.opService.GetOperationByID(operationID)
-	if err != nil {
-		return nil, fmt.Errorf("failed to get operation: %w", err)
-	}
-
-	operationJSON, err := json.Marshal(operation)
-	if err != nil {
-		return nil, fmt.Errorf("failed to marshal operation: %w", err)
-	}
-	return operationJSON, nil
-}
-
-<<<<<<< HEAD
-func (s *BaseNodeService) GetOperationQRFile(dto *dto.OperationIdDTO) ([]byte, error) {
-	operationJSON, err := s.getOperationJSON(dto.OperationID)
-	if err != nil {
-		return nil, fmt.Errorf("failed to get operation in JSON: %w", err)
-	}
-
-	encodedData, err := qr.EncodeQR(operationJSON)
-	if err != nil {
-		return nil, fmt.Errorf("failed to encode operation: %w", err)
-	}
-
-	return encodedData, nil
-=======
-// GetSignatures returns all signatures for the given DKG round that were reconstructed on the airgapped machine and
-// broadcasted by users
-func (s *BaseNodeService) GetSignatures(dto *dto.DkgIdDTO) (map[string][]types.ReconstructedSignature, error) {
-	return s.getState().GetSignatures(dto.DkgID)
-}
-
-func (s *BaseNodeService) GetSignatureByID(dto *dto.SignatureByIdDTO) ([]types.ReconstructedSignature, error) {
-	return s.getState().GetSignatureByID(dto.DkgID, dto.ID)
->>>>>>> 1b07991a
-}
-
 // ProcessOperation handles an operation which was processed by the airgapped machine
 // It checks that the operation exists in an operation pool, signs the operation, sends it to an append-only log and
 // deletes it from the pool.
