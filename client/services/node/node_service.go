package node

import (
	"context"
	"crypto/ed25519"
	"crypto/sha256"
	"encoding/hex"
	"encoding/json"
	"errors"
	"fmt"
	"github.com/lidofinance/dc4bc/client/services/fsmservice"
	"log"
	"strings"
	"sync"
	"time"

	"github.com/google/uuid"
	"github.com/lidofinance/dc4bc/client/api/dto"
	"github.com/lidofinance/dc4bc/client/config"
	"github.com/lidofinance/dc4bc/client/modules/keystore"
	"github.com/lidofinance/dc4bc/client/modules/logger"
	"github.com/lidofinance/dc4bc/client/modules/state"
	"github.com/lidofinance/dc4bc/client/services"
	"github.com/lidofinance/dc4bc/client/types"
	"github.com/lidofinance/dc4bc/fsm/fsm"
	"github.com/lidofinance/dc4bc/fsm/state_machines"
	dpf "github.com/lidofinance/dc4bc/fsm/state_machines/dkg_proposal_fsm"
	spf "github.com/lidofinance/dc4bc/fsm/state_machines/signature_proposal_fsm"
	sif "github.com/lidofinance/dc4bc/fsm/state_machines/signing_proposal_fsm"
	"github.com/lidofinance/dc4bc/fsm/types/requests"
	"github.com/lidofinance/dc4bc/fsm/types/responses"
	"github.com/lidofinance/dc4bc/storage"
)

const (
	pollingPeriod      = time.Second
	jsonFilesDir       = "/tmp"
	emptyParticipantId = -1
)

type NodeService interface {
	Poll() error
	GetLogger() logger.Logger
	GetPubKey() ed25519.PublicKey
	GetUsername() string
	ApproveParticipation(dto *dto.OperationIdDTO) error
	SendMessage(dto *dto.MessageDTO) error
	ProcessMessage(message storage.Message) error
	GetOperations() (map[string]*types.Operation, error)
	GetOperation(dto *dto.OperationIdDTO) ([]byte, error)
	ProcessOperation(dto *dto.OperationDTO) error
	StartDKG(dto *dto.StartDkgDTO) error
	ReInitDKG(dto *dto.ReInitDKGDTO) error
	SetSkipCommKeysVerification(bool)
	GetSignatures(dto *dto.DkgIdDTO) (map[string][]types.ReconstructedSignature, error)
	GetSignatureByID(dto *dto.SignatureByIdDTO) ([]types.ReconstructedSignature, error)
	ProposeSignMessages(dto *dto.ProposeSignBatchMessagesDTO) error
	SaveOffset(dto *dto.StateOffsetDTO) error
	GetStateOffset() (uint64, error)
}

type BaseNodeService struct {
	sync.Mutex
	ctx                      context.Context
	userName                 string
	pubKey                   ed25519.PublicKey
	stateMu                  sync.RWMutex
	state                    state.State
	storage                  storage.Storage
	keyStore                 keystore.KeyStore
	Logger                   logger.Logger
	fsmService               fsmservice.FSMService
	SkipCommKeysVerification bool
}

func NewNode(ctx context.Context, config *config.Config, sp *services.ServiceProvider) (NodeService, error) {
	keyPair, err := sp.GetKeyStore().LoadKeys(config.Username, "")
	if err != nil {
		return nil, fmt.Errorf("failed to LoadKeys: %w", err)
	}

	return &BaseNodeService{
<<<<<<< HEAD
		ctx:      ctx,
		userName: config.Username,
		pubKey:   keyPair.Pub,
		state:    sp.GetState(),
		storage:  sp.GetStorage(),
		keyStore: sp.GetKeyStore(),
		Logger:   sp.GetLogger(),
=======
		ctx:         ctx,
		userName:    config.Username,
		pubKey:      keyPair.Pub,
		state:       sp.GetState(),
		storage:     sp.GetStorage(),
		keyStore:    sp.GetKeyStore(),
		qrProcessor: sp.GetQRProcessor(),
		Logger:      sp.GetLogger(),
		fsmService:  sp.GetFSMService(),
>>>>>>> 4952a96a
	}, nil
}

func (s *BaseNodeService) GetLogger() logger.Logger {
	return s.Logger
}

func (s *BaseNodeService) ProcessMessage(message storage.Message) error {
	if fsm.State(message.Event) == types.ReinitDKG {
		if err := s.reinitDKG(message); err != nil {
			return fmt.Errorf("failed to reinitDKG")
		}
		return nil
	}

	operation, err := s.processMessage(message)
	if err != nil {
		return err
	}
	if operation != nil {
		if err := s.getState().PutOperation(operation); err != nil {
			return fmt.Errorf("failed to PutOperation: %w", err)
		}
	}
	return nil
}

func (s *BaseNodeService) SetSkipCommKeysVerification(b bool) {
	s.Lock()
	defer s.Unlock()

	s.SkipCommKeysVerification = b
}

// Poll is a main node loop, which gets new messages from an append-only log and processes them
func (s *BaseNodeService) Poll() error {
	tk := time.NewTicker(pollingPeriod)
	for {
		select {
		case <-tk.C:
			offset, err := s.getState().LoadOffset()
			if err != nil {
				return fmt.Errorf("failed to LoadOffset: %w", err)
			}

			messages, err := s.storage.GetMessages(offset)
			if err != nil {
				return fmt.Errorf("failed to GetMessages: %w", err)
			}

			for _, message := range messages {
				s.Logger.Log("Handling message with offset %d, type %s", message.Offset, message.Event)
				if message.RecipientAddr == "" || message.RecipientAddr == s.GetUsername() {
					if err := s.ProcessMessage(message); err != nil {
						s.Logger.Log("Failed to process message with offset %d: %v", message.Offset, err)
					} else {
						s.Logger.Log("Successfully processed message with offset %d, type %s",
							message.Offset, message.Event)
					}
				} else {
					s.Logger.Log("Message with offset %d, type %s is not intended for us, skip it",
						message.Offset, message.Event)
				}
				if err := s.getState().SaveOffset(message.Offset + 1); err != nil {
					s.Logger.Log("Failed to save offset: %v", err)
				}
			}
		case <-s.ctx.Done():
			log.Println("Context closed, stop polling...")
			return nil
		}
	}
}

func (s *BaseNodeService) getState() state.State {
	s.stateMu.RLock()
	defer s.stateMu.RUnlock()
	return s.state
}

func (s *BaseNodeService) GetPubKey() ed25519.PublicKey {
	return s.pubKey
}

func (s *BaseNodeService) GetUsername() string {
	return s.userName
}

func (s *BaseNodeService) GetStateOffset() (uint64, error) {
	return s.getState().LoadOffset()
}

func (s *BaseNodeService) GetSkipCommKeysVerification() bool {
	s.Lock()
	defer s.Unlock()

	return s.SkipCommKeysVerification
}

func (s *BaseNodeService) SendMessage(dto *dto.MessageDTO) error {
	if err := s.storage.Send(storage.Message{
		ID:            dto.ID,
		DkgRoundID:    dto.DkgRoundID,
		Offset:        dto.Offset,
		Event:         dto.Event,
		Data:          dto.Data,
		Signature:     dto.Signature,
		SenderAddr:    dto.SenderAddr,
		RecipientAddr: dto.RecipientAddr,
	}); err != nil {
		return fmt.Errorf("failed to post message: %w", err)
	}
	return nil
}

// GetOperations returns available operations for current state
func (s *BaseNodeService) GetOperations() (map[string]*types.Operation, error) {
	return s.getState().GetOperations()
}

// GetOperation returns operation for current state, if exists
func (s *BaseNodeService) getOperation(operationID string) (*types.Operation, error) {

	operations, err := s.getState().GetOperations()

	if err != nil {
		return nil, fmt.Errorf("failed to get operations: %w", err)
	}

	operation, ok := operations[operationID]

	if !ok {
		return nil, fmt.Errorf("failed to get operation")
	}
	return operation, nil
}

// getOperationJSON returns a specific JSON-encoded operation
func (s *BaseNodeService) getOperationJSON(operationID string) ([]byte, error) {
	operation, err := s.getState().GetOperationByID(operationID)
	if err != nil {
		return nil, fmt.Errorf("failed to get operation: %w", err)
	}

	operationJSON, err := json.Marshal(operation)
	if err != nil {
		return nil, fmt.Errorf("failed to marshal operation: %w", err)
	}
	return operationJSON, nil
}

// GetSignatures returns all signatures for the given DKG round that were reconstructed on the airgapped machine and
// broadcasted by users
func (s *BaseNodeService) GetSignatures(dto *dto.DkgIdDTO) (map[string][]types.ReconstructedSignature, error) {
	return s.getState().GetSignatures(dto.DkgID)
}

func (s *BaseNodeService) GetSignatureByID(dto *dto.SignatureByIdDTO) ([]types.ReconstructedSignature, error) {
	return s.getState().GetSignatureByID(dto.DkgID, dto.ID)
}

// ProcessOperation handles an operation which was processed by the airgapped machine
// It checks that the operation exists in an operation pool, signs the operation, sends it to an append-only log and
// deletes it from the pool.
func (s *BaseNodeService) ProcessOperation(dto *dto.OperationDTO) error {
	operation := &types.Operation{
		ID:            dto.ID,
		Type:          types.OperationType(dto.Type),
		Payload:       dto.Payload,
		ResultMsgs:    dto.ResultMsgs,
		CreatedAt:     dto.CreatedAt,
		DKGIdentifier: hex.EncodeToString(dto.DkgID),
		To:            dto.To,
		Event:         dto.Event,
	}

	return s.executeOperation(operation)
}

func (s *BaseNodeService) executeOperation(operation *types.Operation) error {
	if operation.Event.IsEmpty() {
		return errors.New("operation is request operation, provide result operation instead")
	}

	storedOperation, err := s.getState().GetOperationByID(operation.ID)
	if err != nil {
		return fmt.Errorf("failed to find matching operation: %w", err)
	}

	if err := storedOperation.Equal(operation); err != nil {
		return fmt.Errorf("processed operation does not match stored operation: %w", err)
	}

	// there are no result messages for OperationProcessed event type
	if operation.Event != types.OperationProcessed {
		for i, message := range operation.ResultMsgs {
			message.SenderAddr = s.GetUsername()

			sig, err := s.signMessage(message.Bytes())
			if err != nil {
				return fmt.Errorf("failed to sign a message: %w", err)
			}
			message.Signature = sig

			operation.ResultMsgs[i] = message
		}
		if err := s.storage.Send(operation.ResultMsgs...); err != nil {
			return fmt.Errorf("failed to post messages: %w", err)
		}
	}

	if err := s.getState().DeleteOperation(operation); err != nil {
		return fmt.Errorf("failed to DeleteOperation: %w", err)
	}

	return nil
}

func (s *BaseNodeService) signMessage(message []byte) ([]byte, error) {
	keyPair, err := s.keyStore.LoadKeys(s.userName, "")
	if err != nil {
		return nil, fmt.Errorf("failed to LoadKeys: %w", err)
	}

	return ed25519.Sign(keyPair.Priv, message), nil
}

func (s *BaseNodeService) verifyMessage(fsmInstance *state_machines.FSMInstance, message storage.Message) error {
	if s.GetSkipCommKeysVerification() {
		return nil
	}
	senderPubKey, err := fsmInstance.GetPubKeyByUsername(message.SenderAddr)
	if err != nil {
		return fmt.Errorf("failed to GetPubKeyByUsername: %w", err)
	}

	if !ed25519.Verify(senderPubKey, message.Bytes(), message.Signature) {
		return errors.New("signature is corrupt")
	}

	return nil
}

func (s *BaseNodeService) GetOperation(dto *dto.OperationIdDTO) ([]byte, error) {
	return s.getOperationJSON(dto.OperationID)
}

func (s *BaseNodeService) StartDKG(dto *dto.StartDkgDTO) error {
	dkgRoundID := sha256.Sum256(dto.Payload)
	message, err := s.buildMessage(hex.EncodeToString(dkgRoundID[:]), spf.EventInitProposal, dto.Payload)

	if err != nil {
		return err
	}

	if message == nil {
		return errors.New("cannot build message for init DKG")
	}

	return s.storage.Send(*message)
}

func (s *BaseNodeService) buildMessage(dkgRoundID string, event fsm.Event, data []byte) (*storage.Message, error) {
	message := storage.Message{
		ID:         uuid.New().String(),
		DkgRoundID: dkgRoundID,
		Event:      string(event),
		Data:       data,
		SenderAddr: s.GetUsername(),
	}
	signature, err := s.signMessage(message.Bytes())

	if err != nil {
		return nil, fmt.Errorf("failed to sign message: %w", err)
	}

	message.Signature = signature
	return &message, nil
}

func (s *BaseNodeService) ProposeSignMessages(dtoMsg *dto.ProposeSignBatchMessagesDTO) error {
	messagesToSign := make([]requests.MessageToSign, 0, len(dtoMsg.Data))
	for messageID, msg := range dtoMsg.Data {
		messageDataSign := requests.MessageToSign{
			MessageID: messageID,
			Payload:   msg,
		}

		messagesToSign = append(messagesToSign, messageDataSign)
	}

	fsmInstance, err := s.fsmService.GetFSMInstance(hex.EncodeToString(dtoMsg.DkgID))
	if err != nil {
		return fmt.Errorf("failed to get FSM instance: %w", err)
	}

	participantID, err := fsmInstance.GetIDByUsername(s.GetUsername())
	if err != nil {
		return fmt.Errorf("failed to get participantID: %w", err)
	}

	batch := requests.SigningBatchProposalStartRequest{
		BatchID:        uuid.New().String(),
		ParticipantId:  participantID,
		CreatedAt:      time.Now(), // Is better to use time from node?
		MessagesToSign: messagesToSign,
	}

	batchBz, err := json.Marshal(batch)
	if err != nil {
		return fmt.Errorf("failed to marshal SigningBatchProposalStartRequest: %w", err)
	}

	message, err := s.buildMessage(hex.EncodeToString(dtoMsg.DkgID), sif.EventSigningStart, batchBz)
	if err != nil {
		return fmt.Errorf("failed to build message: %w", err)
	}

	err = s.storage.Send(*message)
	if err != nil {
		return fmt.Errorf("failed to send message: %w", err)
	}

	return nil
}

func (s *BaseNodeService) ApproveParticipation(dto *dto.OperationIdDTO) error {
	operation, err := s.getOperation(dto.OperationID)

	if err != nil {
		return err
	}

	if fsm.State(operation.Type) != spf.StateAwaitParticipantsConfirmations {
		return fmt.Errorf("cannot approve participation with operationID %s", dto.OperationID)
	}

	var payload responses.SignatureProposalParticipantInvitationsResponse

	if err = json.Unmarshal(operation.Payload, &payload); err != nil {
		return fmt.Errorf("failed to unmarshal payload: %w", err)
	}

	pid := emptyParticipantId
	for _, p := range payload {
		if s.GetPubKey().Equal(ed25519.PublicKey(p.PubKey)) {
			pid = p.ParticipantId
			break
		}
	}

	if pid == emptyParticipantId {
		return errors.New("failed to determine participant id")
	}

	fsmRequest := requests.SignatureProposalParticipantRequest{
		ParticipantId: pid,
		CreatedAt:     operation.CreatedAt,
	}

	reqBz, err := json.Marshal(fsmRequest)
	if err != nil {
		return fmt.Errorf("failed to generate FSM request: %w", err)
	}

	operation.Event = spf.EventConfirmSignatureProposal
	operation.ResultMsgs = append(operation.ResultMsgs, storage.Message{
		Event:         string(operation.Event),
		Data:          reqBz,
		DkgRoundID:    operation.DKGIdentifier,
		RecipientAddr: operation.To,
	})

	return s.executeOperation(operation)

}

func (s *BaseNodeService) ReInitDKG(dto *dto.ReInitDKGDTO) error {

	message, err := s.buildMessage(dto.ID, fsm.Event(types.ReinitDKG), dto.Payload)

	if err != nil {
		return fmt.Errorf("failed to build message: %v", err)
	}

	err = s.storage.Send(*message)

	if err != nil {
		return fmt.Errorf("failed to send message: %v", err)
	}

	return nil
}

func (s *BaseNodeService) SaveOffset(dto *dto.StateOffsetDTO) error {
	err := s.getState().SaveOffset(dto.Offset)

	if err != nil {
		return fmt.Errorf("failed to save offset: %v", err)
	}

	return nil
}

func (s *BaseNodeService) reinitDKG(message storage.Message) error {
	var req types.ReDKG
	if err := json.Unmarshal(message.Data, &req); err != nil {
		return fmt.Errorf("failed to umarshal request: %v", err)
	}

	// temporarily fix cause we can't verify patch messages
	// TODO: remove later
	if !s.GetSkipCommKeysVerification() {
		s.SetSkipCommKeysVerification(true)
		defer s.SetSkipCommKeysVerification(false)
	}

	operations := make([]*types.Operation, 0)
	for _, msg := range req.Messages {
		if fsm.Event(msg.Event) == sif.EventSigningStart {
			break
		}
		if msg.RecipientAddr == "" || msg.RecipientAddr == s.GetUsername() {
			operation, err := s.processMessage(msg)
			if err != nil {
				s.Logger.Log("failed to process operation: %v", err)
			}
			if operation != nil {
				operations = append(operations, operation)
			}
		}
	}

	operationsBz, err := json.Marshal(operations)
	if err != nil {
		return fmt.Errorf("failed to marshall operations")
	}

	operation := types.NewOperation(req.DKGID, operationsBz, types.ReinitDKG)
	operation.ExtraData, err = types.CalcStartReInitDKGMessageHash(message.Data)
	if err != nil {
		return fmt.Errorf("failed to calculat reinitDKG message hash: %w", err)
	}
	if err := s.getState().PutOperation(operation); err != nil {
		return fmt.Errorf("failed to PutOperation: %w", err)
	}

	// save new comm keys into FSM to verify future messages
	fsmInstance, err := s.fsmService.GetFSMInstance(req.DKGID)
	if err != nil {
		return fmt.Errorf("failed to get FSM instance: %w", err)
	}
	for _, reqParticipant := range req.Participants {
		fsmInstance.FSMDump().Payload.SetPubKeyUsername(reqParticipant.Name, reqParticipant.NewCommPubKey)
	}
	fsmDump, err := fsmInstance.Dump()
	if err != nil {
		return fmt.Errorf("failed to get FSM dump")
	}

	if err := s.fsmService.SaveFSM(message.DkgRoundID, fsmDump); err != nil {
		return fmt.Errorf("failed to SaveFSM: %w", err)
	}

	return nil
}

// processSignature saves a broadcasted reconstructed signature to a LevelDB
func (s *BaseNodeService) processSignature(message storage.Message) error {
	var (
		signatures []types.ReconstructedSignature
		err        error
	)
	if err = json.Unmarshal(message.Data, &signatures); err != nil {
		return fmt.Errorf("failed to unmarshal reconstructed signature: %w", err)
	}
	for i := range signatures {
		signatures[i].Username = message.SenderAddr
		signatures[i].DKGRoundID = message.DkgRoundID
	}
	return s.getState().SaveSignatures(signatures)
}

// processBatchSignature saves a broadcasted reconstructed batch signatures to a LevelDB
func (s *BaseNodeService) processSignatureProposal(message storage.Message) error {
	var (
		proposal requests.SigningBatchProposalStartRequest
		err      error
	)

	if err = json.Unmarshal(message.Data, &proposal); err != nil {
		return fmt.Errorf("failed to unmarshal reconstructed signature: %w", err)
	}
	signatures := make([]types.ReconstructedSignature, 0, len(proposal.MessagesToSign))
	for _, msg := range proposal.MessagesToSign {
		sig := types.ReconstructedSignature{
			MessageID:  msg.MessageID,
			Username:   message.SenderAddr,
			DKGRoundID: message.DkgRoundID,
			SrcPayload: msg.Payload,
		}
		signatures = append(signatures, sig)
	}

	err = s.getState().SaveSignatures(signatures)
	if err != nil {
		return fmt.Errorf("failed to save signature: %w", err)
	}
	return nil
}

func (s *BaseNodeService) processMessage(message storage.Message) (*types.Operation, error) {
	fsmInstance, err := s.fsmService.GetFSMInstance(message.DkgRoundID)
	if err != nil {
		return nil, fmt.Errorf("failed to getFSMInstance: %w", err)
	}

	// we can't verify a message at this moment, cause we don't have public keys of participants
	if fsm.Event(message.Event) != spf.EventInitProposal {
		if err := s.verifyMessage(fsmInstance, message); err != nil {
			return nil, fmt.Errorf("failed to verifyMessage %+v: %w", message, err)
		}
	}

	switch fsm.Event(message.Event) {
	case types.SignatureReconstructed: // save broadcasted reconstructed signature
		if err := s.processSignature(message); err != nil {
			return nil, fmt.Errorf("failed to process signature: %w", err)
		}
		return nil, nil
	case types.SignatureReconstructionFailed:
		errorRequest, err := types.FSMRequestFromMessage(message)
		if err != nil {
			return nil, fmt.Errorf("failed to get FSMRequestFromMessage: %v", err)
		}
		errorRequestTyped, ok := errorRequest.(requests.SignatureProposalConfirmationErrorRequest)
		if !ok {
			return nil, fmt.Errorf("failed to convert request to SignatureProposalConfirmationErrorRequest: %v", err)
		}
		s.Logger.Log("Participant #%d got an error during signature reconstruction process: %v", errorRequestTyped.ParticipantId, errorRequestTyped.Error)
		return nil, nil
	}

	//TODO: refactor the following checks
	//handle common errors
	if strings.HasSuffix(string(fsmInstance.FSMDump().State), "_error") {
		if fsmInstance.FSMDump().Payload.DKGProposalPayload != nil {
			for _, participant := range fsmInstance.FSMDump().Payload.DKGProposalPayload.Quorum {
				if participant.Error != nil {
					s.Logger.Log("Participant %s got an error during DKG process: %s. DKG aborted\n",
						participant.Username, participant.Error.Error())
					// if we have an error during DKG, abort the whole DKG procedure.
					return nil, nil
				}
			}
		}
		if fsmInstance.FSMDump().Payload.SigningProposalPayload != nil {
			for _, participant := range fsmInstance.FSMDump().Payload.SigningProposalPayload.Quorum {
				if participant.Error != nil {
					s.Logger.Log("Participant %s got an error during signing procedure: %s. Signing procedure aborted\n",
						participant.Username, participant.Error.Error())
					break
				}
			}
			//if we have an error during signing procedure, start a new signing procedure
			_, fsmDump, err := fsmInstance.Do(sif.EventSigningRestart, requests.DefaultRequest{
				CreatedAt: time.Now(),
			})
			if err != nil {
				return nil, fmt.Errorf("failed to Do operation in FSM: %w", err)
			}

			if err := s.fsmService.SaveFSM(message.DkgRoundID, fsmDump); err != nil {
				return nil, fmt.Errorf("failed to SaveFSM: %w", err)

			}
		}
	}

	//handle timeout errors
	if strings.HasSuffix(string(fsmInstance.FSMDump().State), "_timeout") {
		if strings.HasPrefix(string(fsmInstance.FSMDump().State), "state_sig_") ||
			strings.HasPrefix(string(fsmInstance.FSMDump().State), "state_dkg") {
			s.Logger.Log("DKG process with ID \"%s\" aborted cause of timeout\n",
				fsmInstance.FSMDump().Payload.DkgId)
			// if we have an error during DKG, abort the whole DKG procedure.
			return nil, nil
		}
		if strings.HasPrefix(string(fsmInstance.FSMDump().State), "state_signing_") {
			s.Logger.Log("Signing process with ID \"%s\" aborted cause of timeout\n",
				fsmInstance.FSMDump().Payload.SigningProposalPayload.BatchID)

			//if we have an error during signing procedure, start a new signing procedure
			_, fsmDump, err := fsmInstance.Do(sif.EventSigningRestart, requests.DefaultRequest{
				CreatedAt: time.Now(),
			})
			if err != nil {
				return nil, fmt.Errorf("failed to Do operation in FSM: %w", err)
			}

			if err := s.fsmService.SaveFSM(message.DkgRoundID, fsmDump); err != nil {
				return nil, fmt.Errorf("failed to SaveFSM: %w", err)
			}
		}
	}

	fsmReq, err := types.FSMRequestFromMessage(message)
	if err != nil {
		return nil, fmt.Errorf("failed to get FSMRequestFromMessage: %v", err)
	}

	resp, fsmDump, err := fsmInstance.Do(fsm.Event(message.Event), fsmReq)
	if err != nil {
		return nil, fmt.Errorf("failed to Do operation in FSM: %w", err)
	}

	s.Logger.Log("message %s done successfully from %s", message.Event, message.SenderAddr)

	// switch FSM state by hand due to implementation specifics
	if resp.State == spf.StateSignatureProposalCollected {
		fsmInstance, err = state_machines.FromDump(fsmDump)
		if err != nil {
			return nil, fmt.Errorf("failed get state_machines from dump: %w", err)
		}
		resp, fsmDump, err = fsmInstance.Do(dpf.EventDKGInitProcess, requests.DefaultRequest{
			CreatedAt: time.Now(),
		})
		if err != nil {
			return nil, fmt.Errorf("failed to Do operation in FSM: %w", err)
		}
	}
	if resp.State == dpf.StateDkgMasterKeyCollected {
		fsmInstance, err = state_machines.FromDump(fsmDump)
		if err != nil {
			return nil, fmt.Errorf("failed get state_machines from dump: %w", err)
		}
		resp, fsmDump, err = fsmInstance.Do(sif.EventSigningInit, requests.DefaultRequest{
			CreatedAt: time.Now(),
		})
		if err != nil {
			return nil, fmt.Errorf("failed to Do operation in FSM: %w", err)
		}
	}

	var operation *types.Operation
	switch resp.State {
	// if the new state is waiting for RPC to airgapped machine
	case
		spf.StateAwaitParticipantsConfirmations,
		dpf.StateDkgCommitsAwaitConfirmations,
		dpf.StateDkgDealsAwaitConfirmations,
		dpf.StateDkgResponsesAwaitConfirmations,
		dpf.StateDkgMasterKeyAwaitConfirmations,
		sif.StateSigningAwaitPartialSigns,
		sif.StateSigningPartialSignsCollected:
		if resp.Data != nil {
			operationPayloadBz, err := json.Marshal(resp.Data)
			if err != nil {
				return nil, fmt.Errorf("failed to marshal FSM response: %w", err)
			}

			operation = types.NewOperation(
				message.DkgRoundID,
				operationPayloadBz,
				resp.State,
			)
		}
	default:
		s.Logger.Log("State %s does not require an operation", resp.State)
	}

	// switch FSM state by hand due to implementation specifics
	if resp.State == sif.StateSigningPartialSignsCollected {
		fsmInstance, err = state_machines.FromDump(fsmDump)
		if err != nil {
			return nil, fmt.Errorf("failed get state_machines from dump: %w", err)
		}
		_, fsmDump, err = fsmInstance.Do(sif.EventSigningRestart, requests.DefaultRequest{
			CreatedAt: time.Now(),
		})
		if err != nil {
			return nil, fmt.Errorf("failed to Do operation in FSM: %w", err)
		}
	}

	// save signing data to the same storage as we save signatures
	// This allows easy to view signing data by CLI-command
	if fsm.Event(message.Event) == sif.EventSigningStart {
		if err := s.processSignatureProposal(message); err != nil {
			return nil, fmt.Errorf("failed to process signature: %w", err)
		}
	}

	if err := s.fsmService.SaveFSM(message.DkgRoundID, fsmDump); err != nil {
		return nil, fmt.Errorf("failed to SaveFSM: %w", err)
	}

	return operation, nil
}<|MERGE_RESOLUTION|>--- conflicted
+++ resolved
@@ -8,11 +8,12 @@
 	"encoding/json"
 	"errors"
 	"fmt"
-	"github.com/lidofinance/dc4bc/client/services/fsmservice"
 	"log"
 	"strings"
 	"sync"
 	"time"
+
+	"github.com/lidofinance/dc4bc/client/services/fsmservice"
 
 	"github.com/google/uuid"
 	"github.com/lidofinance/dc4bc/client/api/dto"
@@ -80,25 +81,14 @@
 	}
 
 	return &BaseNodeService{
-<<<<<<< HEAD
-		ctx:      ctx,
-		userName: config.Username,
-		pubKey:   keyPair.Pub,
-		state:    sp.GetState(),
-		storage:  sp.GetStorage(),
-		keyStore: sp.GetKeyStore(),
-		Logger:   sp.GetLogger(),
-=======
-		ctx:         ctx,
-		userName:    config.Username,
-		pubKey:      keyPair.Pub,
-		state:       sp.GetState(),
-		storage:     sp.GetStorage(),
-		keyStore:    sp.GetKeyStore(),
-		qrProcessor: sp.GetQRProcessor(),
-		Logger:      sp.GetLogger(),
-		fsmService:  sp.GetFSMService(),
->>>>>>> 4952a96a
+		ctx:        ctx,
+		userName:   config.Username,
+		pubKey:     keyPair.Pub,
+		state:      sp.GetState(),
+		storage:    sp.GetStorage(),
+		keyStore:   sp.GetKeyStore(),
+		Logger:     sp.GetLogger(),
+		fsmService: sp.GetFSMService(),
 	}, nil
 }
 
