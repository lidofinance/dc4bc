package node

import (
	"context"
	"crypto/ed25519"
	"crypto/sha256"
	"encoding/hex"
	"encoding/json"
	"errors"
	"fmt"
	"github.com/corestario/kyber/pairing"
	"github.com/corestario/kyber/pairing/bls12381"
	"github.com/corestario/kyber/sign/tbls"
	"github.com/lidofinance/dc4bc/dkg"
	"log"
	"strings"
	"sync"
	"time"

	"github.com/corestario/kyber/pairing"
	"github.com/corestario/kyber/pairing/bls12381"
	"github.com/corestario/kyber/sign/tbls"
	"github.com/lidofinance/dc4bc/dkg"

	"github.com/lidofinance/dc4bc/client/services/fsmservice"
	"github.com/lidofinance/dc4bc/client/services/operation"
	"github.com/lidofinance/dc4bc/client/services/signature"

	"github.com/google/uuid"
	"github.com/lidofinance/dc4bc/client/api/dto"
	"github.com/lidofinance/dc4bc/client/config"
	"github.com/lidofinance/dc4bc/client/modules/keystore"
	"github.com/lidofinance/dc4bc/client/modules/logger"
	"github.com/lidofinance/dc4bc/client/modules/state"
	"github.com/lidofinance/dc4bc/client/services"
	"github.com/lidofinance/dc4bc/client/types"
	"github.com/lidofinance/dc4bc/fsm/fsm"
	"github.com/lidofinance/dc4bc/fsm/state_machines"
	dpf "github.com/lidofinance/dc4bc/fsm/state_machines/dkg_proposal_fsm"
	spf "github.com/lidofinance/dc4bc/fsm/state_machines/signature_proposal_fsm"
	sif "github.com/lidofinance/dc4bc/fsm/state_machines/signing_proposal_fsm"
	fsmtypes "github.com/lidofinance/dc4bc/fsm/types"
	"github.com/lidofinance/dc4bc/fsm/types/requests"
	"github.com/lidofinance/dc4bc/fsm/types/responses"
	"github.com/lidofinance/dc4bc/storage"
)

const (
	pollingPeriod      = time.Second
	emptyParticipantId = -1
)

type NodeService interface {
	Poll() error
	GetLogger() logger.Logger
	GetPubKey() ed25519.PublicKey
	GetUsername() string
	ApproveParticipation(dto *dto.OperationIdDTO) error
	SendMessage(dto *dto.MessageDTO) error
	ProcessMessage(message storage.Message) error
	ProcessOperation(dto *dto.OperationDTO) error
	StartDKG(dto *dto.StartDkgDTO) error
	ReInitDKG(dto *dto.ReInitDKGDTO) error
	SetSkipCommKeysVerification(bool)
	ProposeSignMessages(dto *dto.ProposeSignBatchMessagesDTO) error
	SaveOffset(dto *dto.StateOffsetDTO) error
	GetStateOffset() (uint64, error)
}

type BaseNodeService struct {
	sync.Mutex
	ctx                      context.Context
	userName                 string
	pubKey                   ed25519.PublicKey
	stateMu                  sync.RWMutex
	state                    state.State
	storage                  storage.Storage
	keyStore                 keystore.KeyStore
	Logger                   logger.Logger
	fsmService               fsmservice.FSMService
	opService                operation.OperationService
	sigService               signature.SignatureService
	SkipCommKeysVerification bool
}

func NewNode(ctx context.Context, config *config.Config, sp *services.ServiceProvider) (NodeService, error) {
	keyPair, err := sp.GetKeyStore().LoadKeys(config.Username, "")
	if err != nil {
		return nil, fmt.Errorf("failed to LoadKeys: %w", err)
	}

	return &BaseNodeService{
		ctx:        ctx,
		userName:   config.Username,
		pubKey:     keyPair.Pub,
		state:      sp.GetState(),
		storage:    sp.GetStorage(),
		keyStore:   sp.GetKeyStore(),
		Logger:     sp.GetLogger(),
		fsmService: sp.GetFSMService(),
		opService:  sp.GetOperationService(),
		sigService: sp.GetSignatureService(),
	}, nil
}

func (s *BaseNodeService) GetLogger() logger.Logger {
	return s.Logger
}

func (s *BaseNodeService) ProcessMessage(message storage.Message) error {
	if fsm.State(message.Event) == types.ReinitDKG {
		if err := s.reinitDKG(message); err != nil {
			return fmt.Errorf("failed to reinitDKG")
		}
		return nil
	}

	operation, err := s.processMessage(message)
	if err != nil {
		return err
	}

	if operation != nil {
		if err := s.opService.PutOperation(operation); err != nil {
			return fmt.Errorf("failed to PutOperation: %w", err)
		}
	}
	return nil
}

func (s *BaseNodeService) SetSkipCommKeysVerification(b bool) {
	s.Lock()
	defer s.Unlock()

	s.SkipCommKeysVerification = b
}

// Poll is a main node loop, which gets new messages from an append-only log and processes them
func (s *BaseNodeService) Poll() error {
	tk := time.NewTicker(pollingPeriod)
	for {
		select {
		case <-tk.C:
			offset, err := s.getState().LoadOffset()
			if err != nil {
				return fmt.Errorf("failed to LoadOffset: %w", err)
			}

			messages, err := s.storage.GetMessages(offset)
			if err != nil {
				return fmt.Errorf("failed to GetMessages: %w", err)
			}

			for _, message := range messages {
				s.Logger.Log("Handling message with offset %d, type %s", message.Offset, message.Event)
				if message.RecipientAddr == "" || message.RecipientAddr == s.GetUsername() {
					if err := s.ProcessMessage(message); err != nil {
						s.Logger.Log("Failed to process message with offset %d: %v", message.Offset, err)
					} else {
						s.Logger.Log("Successfully processed message with offset %d, type %s",
							message.Offset, message.Event)
					}
				} else {
					s.Logger.Log("Message with offset %d, type %s is not intended for us, skip it",
						message.Offset, message.Event)
				}
				if err := s.getState().SaveOffset(message.Offset + 1); err != nil {
					s.Logger.Log("Failed to save offset: %v", err)
				}
			}
		case <-s.ctx.Done():
			log.Println("Context closed, stop polling...")
			return nil
		}
	}
}

func (s *BaseNodeService) getState() state.State {
	s.stateMu.RLock()
	defer s.stateMu.RUnlock()
	return s.state
}

func (s *BaseNodeService) GetPubKey() ed25519.PublicKey {
	return s.pubKey
}

func (s *BaseNodeService) GetUsername() string {
	return s.userName
}

func (s *BaseNodeService) GetStateOffset() (uint64, error) {
	return s.getState().LoadOffset()
}

func (s *BaseNodeService) GetSkipCommKeysVerification() bool {
	s.Lock()
	defer s.Unlock()

	return s.SkipCommKeysVerification
}

func (s *BaseNodeService) SendMessage(dto *dto.MessageDTO) error {
	if err := s.storage.Send(storage.Message{
		ID:            dto.ID,
		DkgRoundID:    dto.DkgRoundID,
		Offset:        dto.Offset,
		Event:         dto.Event,
		Data:          dto.Data,
		Signature:     dto.Signature,
		SenderAddr:    dto.SenderAddr,
		RecipientAddr: dto.RecipientAddr,
	}); err != nil {
		return fmt.Errorf("failed to post message: %w", err)
	}
	return nil
}

// GetOperation returns operation for current state, if exists
func (s *BaseNodeService) getOperation(operationID string) (*types.Operation, error) {
	operations, err := s.opService.GetOperations()

	if err != nil {
		return nil, fmt.Errorf("failed to get operations: %w", err)
	}

	operation, ok := operations[operationID]

	if !ok {
		return nil, fmt.Errorf("failed to get operation")
	}
	return operation, nil
}

// ProcessOperation handles an operation which was processed by the airgapped machine
// It checks that the operation exists in an operation pool, signs the operation, sends it to an append-only log and
// deletes it from the pool.
func (s *BaseNodeService) ProcessOperation(dto *dto.OperationDTO) error {
	operation := &types.Operation{
		ID:            dto.ID,
		Type:          types.OperationType(dto.Type),
		Payload:       dto.Payload,
		ResultMsgs:    dto.ResultMsgs,
		CreatedAt:     dto.CreatedAt,
		DKGIdentifier: dto.DkgID,
		To:            dto.To,
		Event:         dto.Event,
		ExtraData:     dto.ExtraData,
	}

	return s.executeOperation(operation)
}

func (s *BaseNodeService) executeOperation(operation *types.Operation) error {
	if operation.Event.IsEmpty() {
		return errors.New("operation is request operation, provide result operation instead")
	}

	storedOperation, err := s.opService.GetOperationByID(operation.ID)
	if err != nil {
		return fmt.Errorf("failed to find matching operation: %w", err)
	}

	if err := storedOperation.Equal(operation); err != nil {
		return fmt.Errorf("processed operation does not match stored operation: %w", err)
	}

	// there are no result messages for OperationProcessed event type
	if operation.Event != types.OperationProcessed {
		for i, message := range operation.ResultMsgs {
			message.SenderAddr = s.GetUsername()

			sig, err := s.signMessage(message.Bytes())
			if err != nil {
				return fmt.Errorf("failed to sign a message: %w", err)
			}
			message.Signature = sig

			operation.ResultMsgs[i] = message
		}
		if err := s.storage.Send(operation.ResultMsgs...); err != nil {
			return fmt.Errorf("failed to post messages: %w", err)
		}
	} else {
		//for now only ReinitDKG can have the OperationProcessed event
		dkgID := operation.DKGIdentifier
<<<<<<< HEAD
		fsm, err := s.fsmService.GetFSMInstance(string(dkgID))
=======
		fsm, err := s.fsmService.GetFSMInstance(string(dkgID), false)
>>>>>>> e81b38e8
		if err != nil {
			return fmt.Errorf("failed to get fsm instance during operation processing: %w", err)
		}
		fsm.FSMDump().Payload.DKGProposalPayload.PubPolyBz = operation.ExtraData
		dump, err := fsm.Dump()
		if err != nil {
			return fmt.Errorf("failed to dump fsm instance during operation processing: %w", err)
		}

		err = s.fsmService.SaveFSM(operation.DKGIdentifier, dump)
		if err != nil {
			return fmt.Errorf("failed to save fsm dump during operation processing: %w", err)
		}
	}

	if err := s.opService.DeleteOperation(operation); err != nil {
		return fmt.Errorf("failed to DeleteOperation: %w", err)
	}

	return nil
}

func (s *BaseNodeService) signMessage(message []byte) ([]byte, error) {
	keyPair, err := s.keyStore.LoadKeys(s.userName, "")
	if err != nil {
		return nil, fmt.Errorf("failed to LoadKeys: %w", err)
	}

	return ed25519.Sign(keyPair.Priv, message), nil
}

func (s *BaseNodeService) verifyMessage(fsmInstance *state_machines.FSMInstance, message storage.Message) error {
	if s.GetSkipCommKeysVerification() {
		return nil
	}
	senderPubKey, err := fsmInstance.GetPubKeyByUsername(message.SenderAddr)
	if err != nil {
		return fmt.Errorf("failed to GetPubKeyByUsername: %w", err)
	}

	if !ed25519.Verify(senderPubKey, message.Bytes(), message.Signature) {
		return errors.New("signature is corrupt")
	}

	return nil
}

func (s *BaseNodeService) StartDKG(dto *dto.StartDkgDTO) error {
	dkgRoundID := sha256.Sum256(dto.Payload)
	message, err := s.buildMessage(hex.EncodeToString(dkgRoundID[:]), spf.EventInitProposal, dto.Payload)

	if err != nil {
		return err
	}

	if message == nil {
		return errors.New("cannot build message for init DKG")
	}

	return s.storage.Send(*message)
}

func (s *BaseNodeService) buildMessage(dkgRoundID string, event fsm.Event, data []byte) (*storage.Message, error) {
	message := storage.Message{
		ID:         uuid.New().String(),
		DkgRoundID: dkgRoundID,
		Event:      string(event),
		Data:       data,
		SenderAddr: s.GetUsername(),
	}
	signature, err := s.signMessage(message.Bytes())

	if err != nil {
		return nil, fmt.Errorf("failed to sign message: %w", err)
	}

	message.Signature = signature
	return &message, nil
}

func (s *BaseNodeService) ProposeSignMessages(dtoMsg *dto.ProposeSignBatchMessagesDTO) error {
	messagesToSign := make([]requests.MessageToSign, 0, len(dtoMsg.Data))
	for messageID, msg := range dtoMsg.Data {
		messageDataSign := requests.MessageToSign{
			MessageID: messageID,
			Payload:   msg,
		}

		messagesToSign = append(messagesToSign, messageDataSign)
	}

	encodedDkgID := hex.EncodeToString(dtoMsg.DkgID)
	fsmInstance, err := s.fsmService.GetFSMInstance(encodedDkgID, false)
	if err != nil {
		return fmt.Errorf("failed to get FSM instance: %w", err)
	}

	fsmState, err := fsmInstance.State()
	if err != nil {
		return fmt.Errorf("failed to determine FSM instance state: %w", err)
	}

	if fsmState != sif.StateSigningIdle {
		return fmt.Errorf("required FSM state is %s, but have %s", sif.StateSigningIdle, fsmState)
	}

	participantID, err := fsmInstance.GetIDByUsername(s.GetUsername())
	if err != nil {
		return fmt.Errorf("failed to get participantID: %w", err)
	}

	batch := requests.SigningBatchProposalStartRequest{
		BatchID:        uuid.New().String(),
		ParticipantId:  participantID,
		CreatedAt:      time.Now(), // Is better to use time from node?
		MessagesToSign: messagesToSign,
	}

	batchBz, err := json.Marshal(batch)
	if err != nil {
		return fmt.Errorf("failed to marshal SigningBatchProposalStartRequest: %w", err)
	}

	message, err := s.buildMessage(encodedDkgID, sif.EventSigningStart, batchBz)
	if err != nil {
		return fmt.Errorf("failed to build message: %w", err)
	}

	err = s.storage.Send(*message)
	if err != nil {
		return fmt.Errorf("failed to send message: %w", err)
	}

	return nil
}

func (s *BaseNodeService) ApproveParticipation(dto *dto.OperationIdDTO) error {
	operation, err := s.getOperation(dto.OperationID)

	if err != nil {
		return err
	}

	if fsm.State(operation.Type) != spf.StateAwaitParticipantsConfirmations {
		return fmt.Errorf("cannot approve participation with operationID %s", dto.OperationID)
	}

	var payload responses.SignatureProposalParticipantInvitationsResponse

	if err = json.Unmarshal(operation.Payload, &payload); err != nil {
		return fmt.Errorf("failed to unmarshal payload: %w", err)
	}

	pid := emptyParticipantId
	for _, p := range payload {
		if s.GetPubKey().Equal(ed25519.PublicKey(p.PubKey)) {
			pid = p.ParticipantId
			break
		}
	}

	if pid == emptyParticipantId {
		return errors.New("failed to determine participant id")
	}

	fsmRequest := requests.SignatureProposalParticipantRequest{
		ParticipantId: pid,
		CreatedAt:     operation.CreatedAt,
	}

	reqBz, err := json.Marshal(fsmRequest)
	if err != nil {
		return fmt.Errorf("failed to generate FSM request: %w", err)
	}

	operation.Event = spf.EventConfirmSignatureProposal
	operation.ResultMsgs = append(operation.ResultMsgs, storage.Message{
		Event:         string(operation.Event),
		Data:          reqBz,
		DkgRoundID:    operation.DKGIdentifier,
		RecipientAddr: operation.To,
	})

	return s.executeOperation(operation)

}

func (s *BaseNodeService) ReInitDKG(dto *dto.ReInitDKGDTO) error {

	message, err := s.buildMessage(dto.ID, fsm.Event(types.ReinitDKG), dto.Payload)

	if err != nil {
		return fmt.Errorf("failed to build message: %v", err)
	}

	err = s.storage.Send(*message)

	if err != nil {
		return fmt.Errorf("failed to send message: %v", err)
	}

	return nil
}

func (s *BaseNodeService) SaveOffset(dto *dto.StateOffsetDTO) error {
	err := s.getState().SaveOffset(dto.Offset)

	if err != nil {
		return fmt.Errorf("failed to save offset: %v", err)
	}

	return nil
}

func (s *BaseNodeService) reinitDKG(message storage.Message) error {
	var req types.ReDKG
	if err := json.Unmarshal(message.Data, &req); err != nil {
		return fmt.Errorf("failed to umarshal request: %v", err)
	}

	// temporarily fix cause we can't verify patch messages
	// TODO: remove later
	if !s.GetSkipCommKeysVerification() {
		s.SetSkipCommKeysVerification(true)
		defer s.SetSkipCommKeysVerification(false)
	}

	operations := make([]*types.Operation, 0)
	for _, msg := range req.Messages {
		if fsm.Event(msg.Event) == sif.EventSigningStart {
			break
		}
		if msg.RecipientAddr == "" || msg.RecipientAddr == s.GetUsername() {
			operation, err := s.processMessage(msg)
			if err != nil {
				s.Logger.Log("failed to process operation: %v", err)
			}
			if operation != nil {
				operations = append(operations, operation)
			}
		}
	}

	operationsBz, err := json.Marshal(operations)
	if err != nil {
		return fmt.Errorf("failed to marshall operations")
	}

	operation := types.NewOperation(req.DKGID, operationsBz, types.ReinitDKG)
	operation.ExtraData, err = types.CalcStartReInitDKGMessageHash(message.Data)
	if err != nil {
		return fmt.Errorf("failed to calculat reinitDKG message hash: %w", err)
	}
	if err := s.opService.PutOperation(operation); err != nil {
		return fmt.Errorf("failed to PutOperation: %w", err)
	}

	// save new comm keys into FSM to verify future messages
	fsmInstance, err := s.fsmService.GetFSMInstance(req.DKGID, true)
	if err != nil {
		return fmt.Errorf("failed to get FSM instance: %w", err)
	}
	for _, reqParticipant := range req.Participants {
		fsmInstance.FSMDump().Payload.SetPubKeyUsername(reqParticipant.Name, reqParticipant.NewCommPubKey)
	}
	fsmDump, err := fsmInstance.Dump()
	if err != nil {
		return fmt.Errorf("failed to get FSM dump")
	}

	if err := s.fsmService.SaveFSM(message.DkgRoundID, fsmDump); err != nil {
		return fmt.Errorf("failed to SaveFSM: %w", err)
	}

	return nil
}

// processSignature saves a broadcasted reconstructed signature to a LevelDB
func (s *BaseNodeService) processSignature(message storage.Message) error {
	var (
		signatures []fsmtypes.ReconstructedSignature
		err        error
	)
	if err = json.Unmarshal(message.Data, &signatures); err != nil {
		return fmt.Errorf("failed to unmarshal reconstructed signature: %w", err)
	}
	for i := range signatures {
		signatures[i].Username = message.SenderAddr
		signatures[i].DKGRoundID = message.DkgRoundID
	}
	return s.sigService.SaveSignatures(signatures)
}

// processBatchSignature saves a broadcasted reconstructed batch signatures to a LevelDB
func (s *BaseNodeService) processSignatureProposal(message storage.Message) error {
	var (
		proposal requests.SigningBatchProposalStartRequest
		err      error
	)

	if err = json.Unmarshal(message.Data, &proposal); err != nil {
		return fmt.Errorf("failed to unmarshal reconstructed signature: %w", err)
	}
	signatures := make([]fsmtypes.ReconstructedSignature, 0, len(proposal.MessagesToSign))
	for _, msg := range proposal.MessagesToSign {
		sig := fsmtypes.ReconstructedSignature{
			MessageID:  msg.MessageID,
			Username:   message.SenderAddr,
			DKGRoundID: message.DkgRoundID,
			SrcPayload: msg.Payload,
		}
		signatures = append(signatures, sig)
	}

	err = s.sigService.SaveSignatures(signatures)
	if err != nil {
		return fmt.Errorf("failed to save signature: %w", err)
	}
	return nil
}

func (s *BaseNodeService) processMessage(message storage.Message) (*types.Operation, error) {
	fsmInstance, err := s.fsmService.GetFSMInstance(message.DkgRoundID, true)
	if err != nil {
		return nil, fmt.Errorf("failed to getFSMInstance: %w", err)
	}

	// we can't verify a message at this moment, cause we don't have public keys of participants
	if fsm.Event(message.Event) != spf.EventInitProposal {
		if err := s.verifyMessage(fsmInstance, message); err != nil {
			return nil, fmt.Errorf("failed to verifyMessage %+v: %w", message, err)
		}
	}

	switch fsm.Event(message.Event) {
	case types.SignatureReconstructed: // save broadcasted reconstructed signature
		if err := s.processSignature(message); err != nil {
			return nil, fmt.Errorf("failed to process signature: %w", err)
		}
		return nil, nil
	case types.SignatureReconstructionFailed:
		errorRequest, err := types.FSMRequestFromMessage(message)
		if err != nil {
			return nil, fmt.Errorf("failed to get FSMRequestFromMessage: %v", err)
		}
		errorRequestTyped, ok := errorRequest.(requests.SignatureProposalConfirmationErrorRequest)
		if !ok {
			return nil, fmt.Errorf("failed to convert request to SignatureProposalConfirmationErrorRequest: %v", err)
		}
		s.Logger.Log("Participant #%d got an error during signature reconstruction process: %v", errorRequestTyped.ParticipantId, errorRequestTyped.Error)
		return nil, nil
	}

	//TODO: refactor the following checks
	//handle common errors
	if strings.HasSuffix(string(fsmInstance.FSMDump().State), "_error") {
		if fsmInstance.FSMDump().Payload.DKGProposalPayload != nil {
			for _, participant := range fsmInstance.FSMDump().Payload.DKGProposalPayload.Quorum {
				if participant.Error != nil {
					s.Logger.Log("Participant %s got an error during DKG process: %s. DKG aborted\n",
						participant.Username, participant.Error.Error())
					// if we have an error during DKG, abort the whole DKG procedure.
					return nil, nil
				}
			}
		}
		if fsmInstance.FSMDump().Payload.SigningProposalPayload != nil {
			for _, participant := range fsmInstance.FSMDump().Payload.SigningProposalPayload.Quorum {
				if participant.Error != nil {
					s.Logger.Log("Participant %s got an error during signing procedure: %s. Signing procedure aborted\n",
						participant.Username, participant.Error.Error())
					break
				}
			}
			//if we have an error during signing procedure, start a new signing procedure
			_, fsmDump, err := fsmInstance.Do(sif.EventSigningRestart, requests.DefaultRequest{
				CreatedAt: time.Now(),
			})
			if err != nil {
				return nil, fmt.Errorf("failed to Do operation in FSM: %w", err)
			}

			if err := s.fsmService.SaveFSM(message.DkgRoundID, fsmDump); err != nil {
				return nil, fmt.Errorf("failed to SaveFSM: %w", err)

			}
		}
	}

	//handle timeout errors
	if strings.HasSuffix(string(fsmInstance.FSMDump().State), "_timeout") {
		if strings.HasPrefix(string(fsmInstance.FSMDump().State), "state_sig_") ||
			strings.HasPrefix(string(fsmInstance.FSMDump().State), "state_dkg") {
			s.Logger.Log("DKG process with ID \"%s\" aborted cause of timeout\n",
				fsmInstance.FSMDump().Payload.DkgId)
			// if we have an error during DKG, abort the whole DKG procedure.
			return nil, nil
		}
		if strings.HasPrefix(string(fsmInstance.FSMDump().State), "state_signing_") {
			s.Logger.Log("Signing process with ID \"%s\" aborted cause of timeout\n",
				fsmInstance.FSMDump().Payload.SigningProposalPayload.BatchID)

			//if we have an error during signing procedure, start a new signing procedure
			_, fsmDump, err := fsmInstance.Do(sif.EventSigningRestart, requests.DefaultRequest{
				CreatedAt: time.Now(),
			})
			if err != nil {
				return nil, fmt.Errorf("failed to Do operation in FSM: %w", err)
			}

			if err := s.fsmService.SaveFSM(message.DkgRoundID, fsmDump); err != nil {
				return nil, fmt.Errorf("failed to SaveFSM: %w", err)
			}
		}
	}

	fsmReq, err := types.FSMRequestFromMessage(message)
	if err != nil {
		return nil, fmt.Errorf("failed to get FSMRequestFromMessage: %v", err)
	}

	resp, fsmDump, err := fsmInstance.Do(fsm.Event(message.Event), fsmReq)
	if err != nil {
		return nil, fmt.Errorf("failed to Do operation in FSM: %w", err)
	}

	s.Logger.Log("message %s done successfully from %s", message.Event, message.SenderAddr)

	// switch FSM state by hand due to implementation specifics
	if resp.State == spf.StateSignatureProposalCollected {
		fsmInstance, err = state_machines.FromDump(fsmDump)
		if err != nil {
			return nil, fmt.Errorf("failed get state_machines from dump: %w", err)
		}
		resp, fsmDump, err = fsmInstance.Do(dpf.EventDKGInitProcess, requests.DefaultRequest{
			CreatedAt: time.Now(),
		})
		if err != nil {
			return nil, fmt.Errorf("failed to Do operation in FSM: %w", err)
		}
	}
	if resp.State == dpf.StateDkgMasterKeyCollected {
		fsmInstance, err = state_machines.FromDump(fsmDump)
		if err != nil {
			return nil, fmt.Errorf("failed get state_machines from dump: %w", err)
		}
		resp, fsmDump, err = fsmInstance.Do(sif.EventSigningInit, requests.DefaultRequest{
			CreatedAt: time.Now(),
		})
		if err != nil {
			return nil, fmt.Errorf("failed to Do operation in FSM: %w", err)
		}
	}

	var operation *types.Operation
	switch resp.State {
	// if the new state is waiting for RPC to airgapped machine
	case
		spf.StateAwaitParticipantsConfirmations,
		dpf.StateDkgCommitsAwaitConfirmations,
		dpf.StateDkgDealsAwaitConfirmations,
		dpf.StateDkgResponsesAwaitConfirmations,
		dpf.StateDkgMasterKeyAwaitConfirmations,
		sif.StateSigningAwaitPartialSigns:
		if resp.Data != nil {
			operationPayloadBz, err := json.Marshal(resp.Data)
			if err != nil {
				return nil, fmt.Errorf("failed to marshal FSM response: %w", err)
			}

			operation = types.NewOperation(
				message.DkgRoundID,
				operationPayloadBz,
				resp.State,
			)
		}
	case sif.StateSigningPartialSignsCollected:
		s.Logger.Log("Collected enough partial signatures. Full signature reconstruction just started.")
		signingProcessResponse, ok := resp.Data.(responses.SigningProcessParticipantResponse)
		if !ok {
			return nil, fmt.Errorf("failed to cast fsm response payload to responses.SigningProcessParticipantResponse: %w", err)
		}

		reconstructedSignatures, err := reconstructThresholdSignature(fsmInstance, signingProcessResponse)
		if err != nil {
<<<<<<< HEAD
			return nil, fmt.Errorf("failed to reconstruct signatures: %w", err)
=======
			return nil, fmt.Errorf("failed to recontruct signatures: %w", err)
>>>>>>> e81b38e8
		}

		err = s.broadcastReconstructedSignatures(message, reconstructedSignatures)
		if err != nil {
			return nil, fmt.Errorf("failed to broadcast reconstructed signature: %w", err)
		}

	default:
		s.Logger.Log("State %s does not require an operation", resp.State)
	}

	// switch FSM state by hand due to implementation specifics
	if resp.State == sif.StateSigningPartialSignsCollected {
		fsmInstance, err = state_machines.FromDump(fsmDump)
		if err != nil {
			return nil, fmt.Errorf("failed get state_machines from dump: %w", err)
		}
		_, fsmDump, err = fsmInstance.Do(sif.EventSigningRestart, requests.DefaultRequest{
			CreatedAt: time.Now(),
		})
		if err != nil {
			return nil, fmt.Errorf("failed to Do operation in FSM: %w", err)
		}
	}

	// save signing data to the same storage as we save signatures
	// This allows easy to view signing data by CLI-command
	if fsm.Event(message.Event) == sif.EventSigningStart {
		if err := s.processSignatureProposal(message); err != nil {
			return nil, fmt.Errorf("failed to process signature: %w", err)
		}
	}

	if err := s.fsmService.SaveFSM(message.DkgRoundID, fsmDump); err != nil {
		return nil, fmt.Errorf("failed to SaveFSM: %w", err)
	}

	return operation, nil
}

func (s *BaseNodeService) broadcastReconstructedSignatures(message storage.Message, sigs []fsmtypes.ReconstructedSignature) error {
	data, err := json.Marshal(sigs)
	if err != nil {
		return fmt.Errorf("failed to marshal reconstructed signatures: %w", err)
	}
	m, err := s.buildMessage(message.DkgRoundID, types.SignatureReconstructed, data)
	if err != nil {
		return fmt.Errorf("failed to build reconstructed signatures message: %w", err)
	}
	err = s.storage.Send(*m)
	if err != nil {
		return fmt.Errorf("failed to send reconstructed signatures message: %w", err)
	}
	return nil
}

func reconstructThresholdSignature(signingFSM *state_machines.FSMInstance, payload responses.SigningProcessParticipantResponse) ([]fsmtypes.ReconstructedSignature, error) {
	batchPartialSignatures := make(fsmtypes.BatchPartialSignatures)
	var messagesPayload []requests.MessageToSign
	for _, participant := range payload.Participants {
		for messageID, sign := range participant.PartialSigns {
			batchPartialSignatures.AddPartialSignature(messageID, sign)
		}
	}
	err := json.Unmarshal(payload.SrcPayload, &messagesPayload)
	if err != nil {
		return nil, fmt.Errorf("failed to unmarshal MessagesToSign: %w", err)
	}
	// just convert slice to map
	messages := make(map[string][]byte)
	for _, m := range messagesPayload {
		messages[m.MessageID] = m.Payload
	}
	response := make([]fsmtypes.ReconstructedSignature, 0, len(batchPartialSignatures))
	for messageID, messagePartialSignatures := range batchPartialSignatures {
		reconstructedSignature, err := recoverFullSign(signingFSM, messages[messageID], messagePartialSignatures, signingFSM.FSMDump().Payload.Threshold,
			len(signingFSM.FSMDump().Payload.PubKeys))
		if err != nil {
<<<<<<< HEAD
			return nil, fmt.Errorf("failed to reconstruct full signature for msg %s: %w", messageID, err)
=======
			return nil, fmt.Errorf("failed to reconsruct full signature for msg: %w", err)
>>>>>>> e81b38e8
		}
		response = append(response, fsmtypes.ReconstructedSignature{
			MessageID:  messageID,
			Signature:  reconstructedSignature,
			DKGRoundID: signingFSM.FSMDump().Payload.DkgId,
			SrcPayload: messages[messageID],
		})
	}
	return response, nil
}

// recoverFullSign recovers full threshold signature for a message
// with using of a reconstructed public DKG key of a given DKG round
func recoverFullSign(signingFSM *state_machines.FSMInstance, msg []byte, sigShares [][]byte, t, n int) ([]byte, error) {
	suite := bls12381.NewBLS12381Suite(nil)
	blsKeyring, err := dkg.LoadPubPolyBLSKeyringFromBytes(suite, signingFSM.FSMDump().Payload.DKGProposalPayload.PubPolyBz)
	if err != nil {
		return nil, fmt.Errorf("failed to unmarshal BLSKeyring's PubPoly")
	}
	return tbls.Recover(suite.(pairing.Suite), blsKeyring.PubPoly, msg, sigShares, t, n)
}<|MERGE_RESOLUTION|>--- conflicted
+++ resolved
@@ -8,10 +8,6 @@
 	"encoding/json"
 	"errors"
 	"fmt"
-	"github.com/corestario/kyber/pairing"
-	"github.com/corestario/kyber/pairing/bls12381"
-	"github.com/corestario/kyber/sign/tbls"
-	"github.com/lidofinance/dc4bc/dkg"
 	"log"
 	"strings"
 	"sync"
@@ -284,11 +280,7 @@
 	} else {
 		//for now only ReinitDKG can have the OperationProcessed event
 		dkgID := operation.DKGIdentifier
-<<<<<<< HEAD
-		fsm, err := s.fsmService.GetFSMInstance(string(dkgID))
-=======
 		fsm, err := s.fsmService.GetFSMInstance(string(dkgID), false)
->>>>>>> e81b38e8
 		if err != nil {
 			return fmt.Errorf("failed to get fsm instance during operation processing: %w", err)
 		}
@@ -774,11 +766,7 @@
 
 		reconstructedSignatures, err := reconstructThresholdSignature(fsmInstance, signingProcessResponse)
 		if err != nil {
-<<<<<<< HEAD
 			return nil, fmt.Errorf("failed to reconstruct signatures: %w", err)
-=======
-			return nil, fmt.Errorf("failed to recontruct signatures: %w", err)
->>>>>>> e81b38e8
 		}
 
 		err = s.broadcastReconstructedSignatures(message, reconstructedSignatures)
@@ -857,11 +845,7 @@
 		reconstructedSignature, err := recoverFullSign(signingFSM, messages[messageID], messagePartialSignatures, signingFSM.FSMDump().Payload.Threshold,
 			len(signingFSM.FSMDump().Payload.PubKeys))
 		if err != nil {
-<<<<<<< HEAD
 			return nil, fmt.Errorf("failed to reconstruct full signature for msg %s: %w", messageID, err)
-=======
-			return nil, fmt.Errorf("failed to reconsruct full signature for msg: %w", err)
->>>>>>> e81b38e8
 		}
 		response = append(response, fsmtypes.ReconstructedSignature{
 			MessageID:  messageID,
