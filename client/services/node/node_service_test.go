--- conflicted
+++ resolved
@@ -4,19 +4,12 @@
 	"context"
 	"crypto/ed25519"
 	"encoding/json"
-	"errors"
-	"fmt"
-<<<<<<< HEAD
-=======
-	"github.com/lidofinance/dc4bc/mocks/serviceMocks"
-	"os"
-	"path/filepath"
->>>>>>> 4952a96a
 	"testing"
 	"time"
 
+	"github.com/lidofinance/dc4bc/mocks/serviceMocks"
+
 	"github.com/google/uuid"
-	"github.com/lidofinance/dc4bc/client/api/dto"
 	"github.com/lidofinance/dc4bc/client/config"
 	"github.com/lidofinance/dc4bc/client/modules/keystore"
 	"github.com/lidofinance/dc4bc/client/modules/logger"
@@ -46,11 +39,7 @@
 	state := clientMocks.NewMockState(ctrl)
 	keyStore := clientMocks.NewMockKeyStore(ctrl)
 	stg := storageMocks.NewMockStorage(ctrl)
-<<<<<<< HEAD
-=======
-	qrProcessor := qrMocks.NewMockProcessor(ctrl)
 	fsmService := serviceMocks.NewMockFSMService(ctrl)
->>>>>>> 4952a96a
 
 	testClientKeyPair := keystore.NewKeyPair()
 	keyStore.EXPECT().LoadKeys(userName, "").Times(1).Return(testClientKeyPair, nil)
@@ -60,11 +49,7 @@
 	sp.SetState(state)
 	sp.SetKeyStore(keyStore)
 	sp.SetStorage(stg)
-<<<<<<< HEAD
-=======
-	sp.SetQRProcessor(qrProcessor)
 	sp.SetFSMService(fsmService)
->>>>>>> 4952a96a
 
 	// minimal config to make test
 	cfg := config.Config{
@@ -176,89 +161,4 @@
 	req.NoError(err)
 	req.Len(operations, 1)
 	req.Equal(operation, operations[operation.ID])
-}
-
-<<<<<<< HEAD
-func TestClient_ResetState(t *testing.T) {
-=======
-func TestClient_GetOperationQRPath(t *testing.T) {
->>>>>>> 4952a96a
-	var (
-		ctx  = context.Background()
-		req  = require.New(t)
-		ctrl = gomock.NewController(t)
-	)
-	defer ctrl.Finish()
-
-	userName := "test_client"
-
-	keyStore := clientMocks.NewMockKeyStore(ctrl)
-	testClientKeyPair := keystore.NewKeyPair()
-	keyStore.EXPECT().LoadKeys(userName, "").Times(1).Return(testClientKeyPair, nil)
-
-	state := clientMocks.NewMockState(ctrl)
-	stg := storageMocks.NewMockStorage(ctrl)
-<<<<<<< HEAD
-=======
-	qrProcessor := qrMocks.NewMockProcessor(ctrl)
->>>>>>> 4952a96a
-
-	sp := services.ServiceProvider{}
-	sp.SetLogger(logger.NewLogger(userName))
-	sp.SetState(state)
-	sp.SetKeyStore(keyStore)
-	sp.SetStorage(stg)
-<<<<<<< HEAD
-=======
-	sp.SetQRProcessor(qrProcessor)
->>>>>>> 4952a96a
-
-	// minimal config to make test
-	cfg := config.Config{
-		Username: userName,
-	}
-
-	clt, err := NewNode(ctx, &cfg, &sp)
-	req.NoError(err)
-
-<<<<<<< HEAD
-	resetReq := dto.ResetStateDTO{
-		NewStateDBDSN:      "./dc4bc_client_state_new",
-		UseOffset:          true,
-		KafkaConsumerGroup: fmt.Sprintf("%s_%d", userName, time.Now().Unix()),
-		Messages:           []string{"11", "12"},
-	}
-
-	stg.EXPECT().IgnoreMessages(resetReq.Messages, resetReq.UseOffset).Times(1).Return(errors.New(""))
-	_, err = clt.ResetFSMState(&resetReq)
-	req.Error(err)
-
-	stg.EXPECT().IgnoreMessages(resetReq.Messages, resetReq.UseOffset).Times(1).Return(nil)
-	state.EXPECT().NewStateFromOld(resetReq.NewStateDBDSN).Times(1).Return(state, resetReq.NewStateDBDSN, nil)
-	newStatePath, err := clt.ResetFSMState(&resetReq)
-	req.NoError(err)
-	req.Equal(newStatePath, resetReq.NewStateDBDSN)
-=======
-	operation := &types.Operation{
-		ID:        "operation_id",
-		Type:      types.DKGCommits,
-		Payload:   []byte("operation_payload"),
-		CreatedAt: time.Now(),
-	}
-
-	var expectedQrPath = filepath.Join(qrCodesDir, fmt.Sprintf("dc4bc_qr_%s.gif", operation.ID))
-	defer os.Remove(expectedQrPath)
-
-	state.EXPECT().GetOperationByID(operation.ID).Times(1).Return(
-		nil, errors.New(""))
-	_, err = clt.GetOperationQRPath(&dto.OperationIdDTO{OperationID: operation.ID})
-	req.Error(err)
-
-	state.EXPECT().GetOperationByID(operation.ID).Times(1).Return(
-		operation, nil)
-	qrProcessor.EXPECT().WriteQR(expectedQrPath, gomock.Any()).Times(1).Return(nil)
-	qrPath, err := clt.GetOperationQRPath(&dto.OperationIdDTO{OperationID: operation.ID})
-	req.NoError(err)
-	req.Equal(expectedQrPath, qrPath)
->>>>>>> 4952a96a
 }