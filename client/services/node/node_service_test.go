--- conflicted
+++ resolved
@@ -4,28 +4,16 @@
 	"context"
 	"crypto/ed25519"
 	"encoding/json"
-<<<<<<< HEAD
-	"errors"
-	"fmt"
-	"os"
-	"path/filepath"
-=======
->>>>>>> 1b07991a
 	"testing"
 	"time"
 
+	"github.com/google/uuid"
 	"github.com/lidofinance/dc4bc/mocks/serviceMocks"
 
-<<<<<<< HEAD
-	"github.com/lidofinance/dc4bc/client/api/dto"
-=======
-	"github.com/google/uuid"
->>>>>>> 1b07991a
 	"github.com/lidofinance/dc4bc/client/config"
 	"github.com/lidofinance/dc4bc/client/modules/keystore"
 	"github.com/lidofinance/dc4bc/client/modules/logger"
 	"github.com/lidofinance/dc4bc/client/services"
-	"github.com/lidofinance/dc4bc/client/types"
 	"github.com/lidofinance/dc4bc/fsm/state_machines"
 	spf "github.com/lidofinance/dc4bc/fsm/state_machines/signature_proposal_fsm"
 	"github.com/lidofinance/dc4bc/fsm/types/requests"
@@ -128,89 +116,4 @@
 		err = clt.ProcessMessage(message)
 		req.NoError(err)
 	})
-}
-
-<<<<<<< HEAD
-func TestClient_GetOperationQRPath(t *testing.T) {
-=======
-func TestClient_GetOperationsList(t *testing.T) {
->>>>>>> 1b07991a
-	var (
-		ctx  = context.Background()
-		req  = require.New(t)
-		ctrl = gomock.NewController(t)
-	)
-	defer ctrl.Finish()
-
-	userName := "test_client"
-
-	keyStore := clientMocks.NewMockKeyStore(ctrl)
-	testClientKeyPair := keystore.NewKeyPair()
-	keyStore.EXPECT().LoadKeys(userName, "").Times(1).Return(testClientKeyPair, nil)
-
-	state := clientMocks.NewMockState(ctrl)
-	stg := storageMocks.NewMockStorage(ctrl)
-<<<<<<< HEAD
-	qrProcessor := qrMocks.NewMockProcessor(ctrl)
-	opService := serviceMocks.NewMockOperationService(ctrl)
-=======
->>>>>>> 1b07991a
-
-	sp := services.ServiceProvider{}
-	sp.SetLogger(logger.NewLogger(userName))
-	sp.SetState(state)
-	sp.SetKeyStore(keyStore)
-	sp.SetStorage(stg)
-<<<<<<< HEAD
-	sp.SetQRProcessor(qrProcessor)
-	sp.SetOperationService(opService)
-=======
->>>>>>> 1b07991a
-
-	// minimal config to make test
-	cfg := config.Config{
-		Username: userName,
-	}
-
-	clt, err := NewNode(ctx, &cfg, &sp)
-	req.NoError(err)
-
-<<<<<<< HEAD
-=======
-	state.EXPECT().GetOperations().Times(1).Return(map[string]*types.Operation{}, nil)
-	operations, err := clt.GetOperations()
-	req.NoError(err)
-	req.Len(operations, 0)
-
->>>>>>> 1b07991a
-	operation := &types.Operation{
-		ID:        "operation_id",
-		Type:      types.DKGCommits,
-		Payload:   []byte("operation_payload"),
-		CreatedAt: time.Now(),
-	}
-<<<<<<< HEAD
-
-	var expectedQrPath = filepath.Join(qrCodesDir, fmt.Sprintf("dc4bc_qr_%s.gif", operation.ID))
-	defer os.Remove(expectedQrPath)
-
-	opService.EXPECT().GetOperationByID(operation.ID).Times(1).Return(
-		nil, errors.New(""))
-	_, err = clt.GetOperationQRPath(&dto.OperationIdDTO{OperationID: operation.ID})
-	req.Error(err)
-
-	opService.EXPECT().GetOperationByID(operation.ID).Times(1).Return(
-		operation, nil)
-	qrProcessor.EXPECT().WriteQR(expectedQrPath, gomock.Any()).Times(1).Return(nil)
-	qrPath, err := clt.GetOperationQRPath(&dto.OperationIdDTO{OperationID: operation.ID})
-	req.NoError(err)
-	req.Equal(expectedQrPath, qrPath)
-=======
-	state.EXPECT().GetOperations().Times(1).Return(
-		map[string]*types.Operation{operation.ID: operation}, nil)
-	operations, err = clt.GetOperations()
-	req.NoError(err)
-	req.Len(operations, 1)
-	req.Equal(operation, operations[operation.ID])
->>>>>>> 1b07991a
 }