--- conflicted
+++ resolved
@@ -2,9 +2,10 @@
 
 import (
 	"fmt"
-	"github.com/lidofinance/dc4bc/client/services/fsmservice"
 	"strconv"
 	"strings"
+
+	"github.com/lidofinance/dc4bc/client/services/fsmservice"
 
 	"github.com/lidofinance/dc4bc/client/config"
 	"github.com/lidofinance/dc4bc/client/modules/keystore"
@@ -15,19 +16,11 @@
 )
 
 type ServiceProvider struct {
-<<<<<<< HEAD
 	storage storage.Storage
 	ks      keystore.KeyStore
 	l       logger.Logger
 	state   state.State
-=======
-	storage     storage.Storage
-	ks          keystore.KeyStore
-	qrProcessor qr.Processor
-	l           logger.Logger
-	state       state.State
-	fsm         fsmservice.FSMService
->>>>>>> 4952a96a
+	fsm     fsmservice.FSMService
 }
 
 func (s *ServiceProvider) GetStorage() storage.Storage {
