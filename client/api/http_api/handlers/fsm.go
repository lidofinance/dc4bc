--- conflicted
+++ resolved
@@ -26,10 +26,6 @@
 
 func (a *HTTPApp) GetFSMList(c echo.Context) error {
 	stx := c.(*cs.ContextService)
-<<<<<<< HEAD
-=======
-
->>>>>>> 4952a96a
 	fsmDump, err := a.fsm.GetFSMList()
 	if err != nil {
 		return stx.JsonError(http.StatusInternalServerError, err)
