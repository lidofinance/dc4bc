--- conflicted
+++ resolved
@@ -106,11 +106,7 @@
 
 func (s *LevelDBState) NewStateFromOld(stateDbPath string) (State, string, error) {
 	if len(stateDbPath) < 1 {
-<<<<<<< HEAD
-		stateDbPath = s.stateDbPath + "_new"
-=======
 		stateDbPath = fmt.Sprintf("%s_%d", s.stateDbPath, time.Now().Unix())
->>>>>>> ebf7684f
 	}
 
 	state, err := NewLevelDBState(stateDbPath, s.topic)
