--- conflicted
+++ resolved
@@ -78,11 +78,7 @@
 ```
 If the checksum is correct for all participants, everyone should run:
 ```shell
-<<<<<<< HEAD
-./dc4bc_dkg_reinitializer reinit -i dc4bc_async_ceremony_13_12_2020_dump.csv -o reinit.json -k keys.json --adapt_1_4_0
-=======
 ./dc4bc_dkg_reinitializer reinit -i dc4bc_async_ceremony_13_12_2020_dump.csv -o reinit.json -k keys.json --adapt_1_4_0 --skip-header
->>>>>>> 944a137d
 ```
 In this example the message will be saved to ```reinit.json``` file.
 * `--adapt_1_4_0`: this flag patches the old append log so that it is compatible with the latest version. You can see the utility source code [here](https://github.com/lidofinance/dc4bc/blob/eb72f74e25d910fc70c4a77158fed07435d48d7c/client/client.go#L679);
@@ -90,13 +86,8 @@
 
 **All participants should run this command and check the `reinit.json` file checksum:**
 ```
-<<<<<<< HEAD
 ./dc4bc_cli get_reinit_dkg_file_hash reinit.json
 f65e4d87dce889df00ecebeed184ee601c23e531
-=======
-shasum reinit.json
-cdfc9fb1c6632198818ecaeeb1dc61928fc8f990  reinit.json
->>>>>>> 944a137d
 ```
 Then Bob must use the ```reinit_dkg``` command in dc4bc_cli to send the message to the append-only log:
 ```shell
