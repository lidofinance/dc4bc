--- conflicted
+++ resolved
@@ -373,14 +373,8 @@
 				return fmt.Errorf("failed to get operations: %s", operationResponse.ErrorMessage)
 			}
 
-			var operation types.Operation
-
-			err = json.Unmarshal(operationResponse.Result, &operation)
-			if err != nil {
-				return fmt.Errorf("failed to get operations: %w", err)
-			}
-
-			operationPath := filepath.Join(folder, operation.Filename()+"_request.json")
+
+			operationPath := filepath.Join(folder, operationResponse.Result.Filename()+"_request.json")
 
 			f, err := os.OpenFile(operationPath, os.O_WRONLY|os.O_CREATE, 0600)
 			if err != nil {
@@ -389,19 +383,14 @@
 
 			defer f.Close()
 
-<<<<<<< HEAD
-			bytes, err := json.Marshal(operation.Result)
+			bytes, err := json.Marshal(operationResponse.Result)
 			if err != nil {
 				return fmt.Errorf("failed to marshal get operation result: %w", err)
 			}
 
-			if err = processor.WriteQR(qrPath, bytes); err != nil {
-				return fmt.Errorf("failed to save QR gif: %w", err)
-=======
-			_, err = f.Write(operationResponse.Result)
+			_, err = f.Write(bytes)
 			if err != nil {
 				return fmt.Errorf("failed to write file: %w", err)
->>>>>>> 3a9d84bd
 			}
 
 			fmt.Printf("json file was saved to: %s\n", operationPath)
