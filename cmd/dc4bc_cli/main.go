package main

import (
	"bufio"
	"bytes"
	"crypto/md5"
	"crypto/sha256"
	"encoding/base64"
	"encoding/hex"
	"encoding/json"
	"fmt"
	"io/ioutil"
	"log"
	"net/http"
	"os"
	"path"
	"path/filepath"
	"regexp"
	"sort"
	"strconv"
	"strings"
	"time"

<<<<<<< HEAD
	httprequests "github.com/lidofinance/dc4bc/client/api/http_api/requests"
	httpresponses "github.com/lidofinance/dc4bc/client/api/http_api/responses"
	"github.com/lidofinance/dc4bc/client/types"
=======
	"github.com/lidofinance/dc4bc/client/types"

	"github.com/google/uuid"

	"github.com/lidofinance/dc4bc/fsm/state_machines"

>>>>>>> e81b38e8
	"github.com/lidofinance/dc4bc/fsm/fsm"
	"github.com/lidofinance/dc4bc/fsm/state_machines"
	spf "github.com/lidofinance/dc4bc/fsm/state_machines/signature_proposal_fsm"
	"github.com/lidofinance/dc4bc/fsm/types/requests"
	"github.com/lidofinance/dc4bc/fsm/types/responses"

	"github.com/fatih/color"
	"github.com/google/uuid"
	"github.com/spf13/cobra"
)

const (
<<<<<<< HEAD
	flagListenAddr         = "listen_addr"
	flagJSONFilesFolder    = "json_files_folder"
	flagNewStateDBDSN      = "new_state_dbdsn"
	flagUseOffsetInsteadId = "use_offset_instead_id"
	flagMessagesToIgnore   = "messages_to_ignore"
	flagKafkaConsumerGroup = "kafka_consumer_group"
=======
	flagListenAddr              = "listen_addr"
	flagJSONFilesFolder         = "json_files_folder"
	flagPrintFullSignaturesInfo = "print_only"
	flagNewStateDBDSN           = "new_state_dbdsn"
	flagUseOffsetInsteadId      = "use_offset_instead_id"
	flagKafkaConsumerGroup      = "kafka_consumer_group"
>>>>>>> e81b38e8
)

var (
	useOffset          bool
	messagesToIgnore   string
	newStateDBDSN      string
	kafkaConsumerGroup string

	rootCmd = &cobra.Command{
		Use:   "dc4bc_cli",
		Short: "dc4bc node cli utilities implementation",
	}

	refreshStateCmd = &cobra.Command{
		Use:   "refresh_state [--use_offset_instead_id | -o] [--new_state_dbsn | -s] [--kafka_consumer_group | -g] [--messages_to_ignore | -m]",
		Short: "drops current state and replays it from storage ignoring messages with provided ids or offsets",
	}

	messagesToIgnoreSingleRx = regexp.MustCompile(`^(\d+|\w+\-\w+\-\w+\-\w+\-\w+)$`)
	messagesToIgnoreListRx   = regexp.MustCompile(`^[\w-]+,[\w,-]+$`)
	messagesToIgnoreSpanRx   = regexp.MustCompile(`^\d+\-\d+$`)
)

func init() {
	rootCmd.PersistentFlags().String(flagListenAddr, "localhost:8080", "Listen Address")
	rootCmd.PersistentFlags().String(flagJSONFilesFolder, "/tmp", "Folder to save JSON files")
	rootCmd.PersistentFlags().Bool(flagPrintFullSignaturesInfo, false, "Print full signatures info (each participant)")

	refreshStateCmd.Flags().BoolVarP(&useOffset, flagUseOffsetInsteadId, "o", false,
		"Ignore messages by offset instead of ids")
	refreshStateCmd.Flags().StringVarP(&newStateDBDSN, flagNewStateDBDSN, "s", "",
		"State DBDSN")
	refreshStateCmd.Flags().StringVarP(&kafkaConsumerGroup, flagKafkaConsumerGroup, "g", "",
		"Kafka consumer group")
	refreshStateCmd.Flags().StringVarP(&messagesToIgnore, flagMessagesToIgnore, "m", "",
		"Messages to be ignored. IDs examples: id0,id1,id2 or id0. Offset examples: 0,1,2, 0 or 0-2 (marginal values are included)")
}

func main() {
	rootCmd.AddCommand(
		getOperationsCommand(),
		reinitDKGPathCommand(),
		readOperationResultCommand(),
		approveDKGParticipationCommand(),
		startDKGCommand(),
		proposeSignMessageCommand(),
		proposeSignBatchMessagesCommand(),
		getUsernameCommand(),
		getPubKeyCommand(),
		getHashOfStartDKGCommand(),
		getHashOfReinitDKGMessageCommand(),
		exportSignaturesCommand(),
		getSignatureCommand(),
		saveOffsetCommand(),
		getOffsetCommand(),
		getFSMStatusCommand(),
		getFSMListCommand(),
		getSignatureDataCommand(),
		refreshState(),
	)
	if err := rootCmd.Execute(); err != nil {
		log.Fatalf("Failed to execute root command: %v", err)
	}
}

func getOperationsRequest(host string) (*OperationsResponse, error) {
	resp, err := http.Get(fmt.Sprintf("http://%s/getOperations", host))
	if err != nil {
		return nil, fmt.Errorf("failed to get operations: %w", err)
	}
	defer resp.Body.Close()
	responseBody, err := ioutil.ReadAll(resp.Body)
	if err != nil {
		return nil, fmt.Errorf("failed to read body: %w", err)
	}

	var response OperationsResponse
	if err = json.Unmarshal(responseBody, &response); err != nil {
		return nil, fmt.Errorf("failed to unmarshal response: %v", err)
	}

	return &response, nil
}

func getOperationsCommand() *cobra.Command {
	return &cobra.Command{
		Use:   "get_operations",
		Short: "returns all operations that should be processed on the airgapped machine",
		RunE: func(cmd *cobra.Command, args []string) error {
			listenAddr, err := cmd.Flags().GetString(flagListenAddr)
			if err != nil {
				return fmt.Errorf("failed to read configuration: %v", err)
			}

			operations, err := getOperationsRequest(listenAddr)
			if err != nil {
				return fmt.Errorf("failed to get operations: %w", err)
			}
			if operations.ErrorMessage != "" {
				return fmt.Errorf("failed to get operations: %s", operations.ErrorMessage)
			}

			if len(operations.Result) == 0 {
				color.New(color.Bold).Println("The are no available operations yet")
				return nil
			}

			colorTitle := color.New(color.Bold)
			colorDKG := color.New(color.FgCyan)
			colorOperationId := color.New(color.FgGreen)
			colorTitle.Println("Please, select operation:")
			fmt.Println("-----------------------------------------------------")

			actionsMap := map[string]string{}
			actionId := 1
			for operationId, operation := range operations.Result {
				actionsMap[strconv.Itoa(actionId)] = operationId
				fmt.Printf(" %s)\t\t", color.YellowString("%d", actionId))

				colorTitle.Print("DKG round ID:")
				colorDKG.Printf(" %s\n", operation.DKGIdentifier)

				colorTitle.Print("\t\tOperation ID:")
				colorOperationId.Printf(" %s\n", operation.ID)

				colorTitle.Print("\t\tDescription:")
				fmt.Printf(" %s\n", getShortOperationDescription(operation.Type))

				if operation.IsSigningState() {
					var payload responses.SigningPartialSignsParticipantInvitationsResponse
					if err := json.Unmarshal(operation.Payload, &payload); err != nil {
						return fmt.Errorf("failed to unmarshal operation payload")
					}
					msgHash := sha256.Sum256(payload.SrcPayload)
					fmt.Printf("\t\tHash of the data to sign - %s\n", hex.EncodeToString(msgHash[:]))
					fmt.Printf("\t\tSigning ID: %s\n", payload.BatchID)
				}
				if fsm.State(operation.Type) == types.ReinitDKG {
					fmt.Printf("\t\tHash of the reinit DKG message - %s\n", hex.EncodeToString(operation.ExtraData))
				}
				fmt.Println("-----------------------------------------------------")
				actionId++
			}

			colorTitle.Println("Select operation and press Enter. Ctrl+C for cancel")

			scanner := bufio.NewScanner(os.Stdin)
			for scanner.Scan() {
				if operationId, ok := actionsMap[scanner.Text()]; ok {
					colorTitle.Print("Processing operation")
					colorOperationId.Printf(" %s\n", operationId)

					opCmd := &cobra.Command{}

					switch fsm.State(operations.Result[operationId].Type) {
					case spf.StateAwaitParticipantsConfirmations:
						opCmd = approveDKGParticipationCommand()
					default:
						opCmd = getOperationPathCommand()
					}

					opCmd.SetArgs([]string{operationId})
					opCmd.Flags().AddFlagSet(cmd.Flags())
					opCmd.Execute()

					return nil
				}

				color.New(color.FgRed).Println("Unknown operation action")
			}

			return nil
		},
	}
}

func getSignaturesRequest(host string, dkgID string) (*SignaturesResponse, error) {
	resp, err := http.Get(fmt.Sprintf("http://%s/getSignatures?dkgID=%s", host, dkgID))
	if err != nil {
		return nil, fmt.Errorf("failed to get signatures: %w", err)
	}
	defer resp.Body.Close()
	responseBody, err := ioutil.ReadAll(resp.Body)
	if err != nil {
		return nil, fmt.Errorf("failed to read body: %w", err)
	}

	var response SignaturesResponse
	if err = json.Unmarshal(responseBody, &response); err != nil {
		return nil, fmt.Errorf("failed to unmarshal response: %v", err)
	}
	return &response, nil
}

func exportSignaturesCommand() *cobra.Command {
	return &cobra.Command{
		Use:   "export_signatures [dkgID]",
		Args:  cobra.ExactArgs(1),
		Short: "export all signatures for the given DKG to JSON",
		RunE: func(cmd *cobra.Command, args []string) error {
			listenAddr, err := cmd.Flags().GetString(flagListenAddr)
			if err != nil {
				return fmt.Errorf("failed to read configuration: %v", err)
			}
<<<<<<< HEAD
=======

			jsonOutputFolder, err := cmd.Flags().GetString(flagJSONFilesFolder)
			if err != nil {
				return fmt.Errorf("failed to read flagJSONFilesFolder: %v", err)
			}

			printOnly, err := cmd.Flags().GetBool(flagPrintFullSignaturesInfo)
			if err != nil {
				return fmt.Errorf("failed to read flagPrintFullSignaturesInfo: %v", err)
			}

>>>>>>> e81b38e8
			dkgID := args[0]
			signatures, err := getSignaturesRequest(listenAddr, dkgID)
			if err != nil {
				return fmt.Errorf("failed to get signatures: %w", err)
			}

			if signatures.ErrorMessage != "" {
				return fmt.Errorf("failed to get signatures: %s", signatures.ErrorMessage)
			}
<<<<<<< HEAD
=======

>>>>>>> e81b38e8
			if len(signatures.Result) == 0 {
				fmt.Printf("No signatures found for dkgID %s", dkgID)
				return nil
			}
<<<<<<< HEAD
			for sigID, signature := range signatures.Result {
				fmt.Printf("Signing ID: %s\n", sigID)
				for _, participantSig := range signature {
					fmt.Printf("\tDKG round ID: %s\n", participantSig.DKGRoundID)
					fmt.Printf("\tParticipant: %s\n", participantSig.Username)
					fmt.Printf("\tReconstructed signature for the data: %s\n", base64.StdEncoding.EncodeToString(participantSig.Signature))
					fmt.Println()
=======

			if printOnly {
				for sigID, signature := range signatures.Result {
					fmt.Printf("Signing ID: %s\n", sigID)
					for _, participantSig := range signature {
						fmt.Printf("\tDKG round ID: %s\n", participantSig.DKGRoundID)
						fmt.Printf("\tParticipant: %s\n", participantSig.Username)
						fmt.Printf("\tReconstructed signature for the data: %s\n", base64.StdEncoding.EncodeToString(participantSig.Signature))
						fmt.Println()
					}
>>>>>>> e81b38e8
				}

				return nil
			}

			filename := fmt.Sprintf("dkg_signatures_dump_%s.json", dkgID[:5])

			f, err := os.OpenFile(path.Join(jsonOutputFolder, filename), os.O_WRONLY|os.O_CREATE, 0600)
			if err != nil {
				return fmt.Errorf("failed to open file: %w", err)
			}

			defer f.Close()

			var output = map[string]interface{}{}
			for messageID, entries := range signatures.Result {
				if len(entries) == 0 {
					return fmt.Errorf("no reconstructed signatures found for message %s", messageID)
				}
				output[messageID] = struct {
					Payload   []byte `json:"payload_base64"`
					Signature []byte `json:"signature"`
				}{
					Payload:   entries[0].SrcPayload,
					Signature: entries[0].Signature,
				}
			}

			bz, err := json.Marshal(output)
			if err != nil {
				return fmt.Errorf("failed to marshal result: %w", err)
			}

			_, err = f.Write(bz)
			if err != nil {
				return fmt.Errorf("failed to write file: %w", err)
			}

			fmt.Printf("json file was saved to: %s\n", path.Join(jsonOutputFolder, filename))

			return nil
		},
	}
}

func getSignatureRequest(host string, dkgID, dataHash string) (*SignatureResponse, error) {
	resp, err := http.Get(fmt.Sprintf("http://%s/getSignatureByID?dkgID=%s&id=%s", host, dkgID, dataHash))
	if err != nil {
		return nil, fmt.Errorf("failed to get signatures: %w", err)
	}
	defer resp.Body.Close()
	responseBody, err := ioutil.ReadAll(resp.Body)
	if err != nil {
		return nil, fmt.Errorf("failed to read body: %w", err)
	}
	var response SignatureResponse
	if err = json.Unmarshal(responseBody, &response); err != nil {
		return nil, fmt.Errorf("failed to unmarshal response: %v", err)
	}
	return &response, nil
}

func getSignatureCommand() *cobra.Command {
	return &cobra.Command{
		Use:   "get_signature [dkgID] [batch_id]",
		Args:  cobra.ExactArgs(2),
		Short: "returns a list of reconstructed signatures of the signed data broadcasted by users",
		RunE: func(cmd *cobra.Command, args []string) error {
			listenAddr, err := cmd.Flags().GetString(flagListenAddr)
			if err != nil {
				return fmt.Errorf("failed to read configuration: %v", err)
			}
			signatures, err := getSignatureRequest(listenAddr, args[0], args[1])
			if err != nil {
				return fmt.Errorf("failed to get signatures: %w", err)
			}
			if signatures.ErrorMessage != "" {
				return fmt.Errorf("failed to get signatures: %s", signatures.ErrorMessage)
			}
			for _, participantSig := range signatures.Result {
				fmt.Printf("\tParticipant: %s\n", participantSig.Username)
				fmt.Printf("\tReconstructed signature for the data: %s\n", base64.StdEncoding.EncodeToString(participantSig.Signature))
				fmt.Println()
			}
			return nil
		},
	}
}

func getSignatureDataCommand() *cobra.Command {
	return &cobra.Command{
		Use:   "get_signature_data [dkgID] [batch_id]",
		Args:  cobra.ExactArgs(2),
		Short: "returns a data which was signed",
		RunE: func(cmd *cobra.Command, args []string) error {
			listenAddr, err := cmd.Flags().GetString(flagListenAddr)
			if err != nil {
				return fmt.Errorf("failed to read configuration: %v", err)
			}
			signatures, err := getSignatureRequest(listenAddr, args[0], args[1])
			if err != nil {
				return fmt.Errorf("failed to get signatures: %w", err)
			}
			if signatures.ErrorMessage != "" {
				return fmt.Errorf("failed to get signatures: %s", signatures.ErrorMessage)
			}
			if len(signatures.Result) > 0 {
				fmt.Println(string(signatures.Result[0].SrcPayload))
			}
			return nil
		},
	}
}

func getOperationRequest(host string, operationID string) (*OperationResponse, error) {
	resp, err := http.Get(fmt.Sprintf("http://%s/getOperation?operationID=%s", host, operationID))
	if err != nil {
		return nil, fmt.Errorf("failed to get operation: %w", err)
	}
	defer resp.Body.Close()
	responseBody, err := ioutil.ReadAll(resp.Body)
	if err != nil {
		return nil, fmt.Errorf("failed to read body: %w", err)
	}

	var response OperationResponse
	if err = json.Unmarshal(responseBody, &response); err != nil {
		return nil, fmt.Errorf("failed to unmarshal response: %v", err)
	}
	return &response, nil
}

func getOperationPathCommand() *cobra.Command {
	return &cobra.Command{
		Use:   "get_operation [operationID]",
		Args:  cobra.ExactArgs(1),
		Short: "returns path to json files which contains the operation",
		RunE: func(cmd *cobra.Command, args []string) error {
			listenAddr, err := cmd.Flags().GetString(flagListenAddr)
			if err != nil {
				return fmt.Errorf("failed to read configuration: %v", err)
			}

			folder, err := cmd.Flags().GetString(flagJSONFilesFolder)
			if err != nil {
				return fmt.Errorf("failed to read configuration: %w", err)
			}

			operationID := args[0]
			operationResponse, err := getOperationRequest(listenAddr, operationID)
			if err != nil {
				return fmt.Errorf("failed to get operations: %w", err)
			}
			if operationResponse.ErrorMessage != "" {
				return fmt.Errorf("failed to get operations: %s", operationResponse.ErrorMessage)
			}

			operationPath := filepath.Join(folder, operationResponse.Result.Filename()+"_request.json")

			f, err := os.OpenFile(operationPath, os.O_WRONLY|os.O_CREATE, 0600)
			if err != nil {
				return fmt.Errorf("failed to open file: %w", err)
			}

			defer f.Close()

			operationBytes, err := json.Marshal(operationResponse.Result)
			if err != nil {
				return fmt.Errorf("failed to get operations: %w", err)
			}

			_, err = f.Write(operationBytes)
			if err != nil {
				return fmt.Errorf("failed to write file: %w", err)
			}

			fmt.Printf("json file was saved to: %s\n", operationPath)

			return nil
		},
	}
}

func reinitDKGPathCommand() *cobra.Command {
	return &cobra.Command{
		Use:   "reinit_dkg [reDKG JSON file path]",
		Args:  cobra.ExactArgs(1),
		Short: "send reinitDKG message to a storage",
		RunE: func(cmd *cobra.Command, args []string) error {
			listenAddr, err := cmd.Flags().GetString(flagListenAddr)
			if err != nil {
				return fmt.Errorf("failed to read configuration: %v", err)
			}

			reDKGFile := args[0]

			reDKGDData, err := ioutil.ReadFile(reDKGFile)
			if err != nil {
				return fmt.Errorf("failed to read file %s: %w", reDKGFile, err)
			}

			if _, err := rawPostRequest(fmt.Sprintf("http://%s/reinitDKG", listenAddr),
				"application/json", reDKGDData); err != nil {
				return fmt.Errorf("failed to reinit DKG: %w", err)
			}
			return nil
		},
	}
}

func rawGetRequest(url string) (*httpresponses.BaseResponse, error) {
	resp, err := http.Get(url)
	if err != nil {
		return nil, fmt.Errorf("failed to get operations for node %w", err)
	}
	defer resp.Body.Close()
	responseBody, err := ioutil.ReadAll(resp.Body)
	if err != nil {
		return nil, fmt.Errorf("failed to read body %w", err)
	}

	var response httpresponses.BaseResponse
	if err = json.Unmarshal(responseBody, &response); err != nil {
		return nil, fmt.Errorf("failed to unmarshal response: %v", err)
	}
	return &response, nil
}

func getPubKeyCommand() *cobra.Command {
	return &cobra.Command{
		Use:   "get_pubkey",
		Short: "returns node's pubkey",
		RunE: func(cmd *cobra.Command, args []string) error {
			listenAddr, err := cmd.Flags().GetString(flagListenAddr)
			if err != nil {
				return fmt.Errorf("failed to read configuration: %v", err)
			}

			resp, err := rawGetRequest(fmt.Sprintf("http://%s/getPubKey", listenAddr))
			if err != nil {
				return fmt.Errorf("failed to get node's pubkey: %w", err)
			}
			if resp.ErrorMessage != "" {
				return fmt.Errorf("failed to get node's pubkey: %v", resp.ErrorMessage)
			}
			fmt.Println(resp.Result.(string))
			return nil
		},
	}
}

func saveOffsetCommand() *cobra.Command {
	return &cobra.Command{
		Use:   "save_offset [offset]",
		Short: "saves a new offset for a storage",
		Args:  cobra.ExactArgs(1),
		RunE: func(cmd *cobra.Command, args []string) error {
			listenAddr, err := cmd.Flags().GetString(flagListenAddr)
			if err != nil {
				return fmt.Errorf("failed to read configuration: %v", err)
			}

			offset, err := strconv.ParseUint(args[0], 10, 64)
			if err != nil {
				return fmt.Errorf("failed to parse uint: %w", err)
			}
			req := map[string]uint64{"offset": offset}
			data, err := json.Marshal(req)
			if err != nil {
				return fmt.Errorf("failed to create request: %w", err)
			}
			resp, err := rawPostRequest(fmt.Sprintf("http://%s/saveOffset", listenAddr), "application/json", data)
			if err != nil {
				return fmt.Errorf("failed to save offset: %w", err)
			}
			if resp.ErrorMessage != "" {
				return fmt.Errorf("failed to save offset: %v", resp.ErrorMessage)
			}
			fmt.Println(resp.Result.(string))
			return nil
		},
	}
}

func getOffsetCommand() *cobra.Command {
	return &cobra.Command{
		Use:   "get_offset",
		Short: "returns a current offset for the storage",
		RunE: func(cmd *cobra.Command, args []string) error {
			listenAddr, err := cmd.Flags().GetString(flagListenAddr)
			if err != nil {
				return fmt.Errorf("failed to read configuration: %v", err)
			}

			resp, err := rawGetRequest(fmt.Sprintf("http://%s/getOffset", listenAddr))
			if err != nil {
				return fmt.Errorf("failed to get offset: %w", err)
			}
			if resp.ErrorMessage != "" {
				return fmt.Errorf("failed to get offset: %v", resp.ErrorMessage)
			}
			fmt.Println(uint64(resp.Result.(float64)))
			return nil
		},
	}
}

func getUsername(listenAddr string) (string, error) {
	resp, err := rawGetRequest(fmt.Sprintf("http://%s/getUsername", listenAddr))
	if err != nil {
		return "", fmt.Errorf("failed to do HTTP request: %w", err)
	}
	if resp.ErrorMessage != "" {
		return "", fmt.Errorf("failed to get node's username: %v", resp.ErrorMessage)
	}
	return resp.Result.(string), nil
}

func getUsernameCommand() *cobra.Command {
	return &cobra.Command{
		Use:   "get_username",
		Short: "returns node's username",
		RunE: func(cmd *cobra.Command, args []string) error {
			listenAddr, err := cmd.Flags().GetString(flagListenAddr)
			if err != nil {
				return fmt.Errorf("failed to read configuration: %v", err)
			}

			username, err := getUsername(listenAddr)
			if err != nil {
				return fmt.Errorf("failed to get node's username: %w", err)
			}
			fmt.Println(username)
			return nil
		},
	}
}

func rawPostRequest(url string, contentType string, data []byte) (*httpresponses.BaseResponse, error) {
	resp, err := http.Post(url,
		contentType, bytes.NewReader(data))
	if err != nil {
		return nil, fmt.Errorf("failed to send HTTP request: %w", err)
	}
	defer resp.Body.Close()
	responseBody, err := ioutil.ReadAll(resp.Body)
	if err != nil {
		return nil, fmt.Errorf("failed to read body %w", err)
	}

	var response httpresponses.BaseResponse
	if err = json.Unmarshal(responseBody, &response); err != nil {
		return nil, fmt.Errorf("failed to unmarshal response: %v", err)
	}
	return &response, nil
}

func readOperationResultCommand() *cobra.Command {
	return &cobra.Command{
		Use:   "read_operation_result",
		Short: "given the path to Operation JSON file, decodes and processes it",
		Args:  cobra.ExactArgs(1),
		RunE: func(cmd *cobra.Command, args []string) error {
			listenAddr, err := cmd.Flags().GetString(flagListenAddr)
			if err != nil {
				return fmt.Errorf("failed to read configuration: %v", err)
			}

			operationBz, err := ioutil.ReadFile(strings.Trim(args[0], " \n"))
			if err != nil {
				return fmt.Errorf("failed to read Operation file: %w", err)
			}

			resp, err := rawPostRequest(fmt.Sprintf("http://%s/handleProcessedOperationJSON", listenAddr),
				"application/json", operationBz)
			if err != nil {
				return fmt.Errorf("failed to handle processed operation: %w", err)
			}

			if resp.ErrorMessage != "" {
				return fmt.Errorf("failed to handle processed operation: %v", resp.ErrorMessage)
			}

			return nil
		},
	}
}

func startDKGCommand() *cobra.Command {
	return &cobra.Command{
		Use:   "start_dkg [proposing_file]",
		Args:  cobra.ExactArgs(1),
		Short: "sends a propose message to start a DKG process",
		RunE: func(cmd *cobra.Command, args []string) error {
			listenAddr, err := cmd.Flags().GetString(flagListenAddr)
			if err != nil {
				return fmt.Errorf("failed to read configuration: %v", err)
			}

			dkgProposeFileData, err := ioutil.ReadFile(args[0])
			if err != nil {
				return fmt.Errorf("failed to read file: %w", err)
			}
			var req requests.SignatureProposalParticipantsListRequest
			if err = json.Unmarshal(dkgProposeFileData, &req); err != nil {
				return fmt.Errorf("failed to unmarshal dkg proposing file: %w", err)
			}

			if len(req.Participants) == 0 || req.SigningThreshold > len(req.Participants) {
				return fmt.Errorf("invalid threshold: %d", req.SigningThreshold)
			}
			req.CreatedAt = time.Now()

			messageData := req
			messageDataBz, err := json.Marshal(messageData)
			if err != nil {
				return fmt.Errorf("failed to marshal SignatureProposalParticipantsListRequest: %v", err)
			}
			resp, err := rawPostRequest(fmt.Sprintf("http://%s/startDKG", listenAddr),
				"application/json", messageDataBz)
			if err != nil {
				return fmt.Errorf("failed to make HTTP request to start DKG: %w", err)
			}
			if resp.ErrorMessage != "" {
				return fmt.Errorf("failed to make HTTP request to start DKG: %v", resp.ErrorMessage)
			}
			return nil
		},
	}
}

func approveDKGParticipationCommand() *cobra.Command {
	return &cobra.Command{
		Use:   "approve_participation [operationID]",
		Args:  cobra.ExactArgs(1),
		Short: "approve participation in a DKG process",
		RunE: func(cmd *cobra.Command, args []string) error {
			listenAddr, err := cmd.Flags().GetString(flagListenAddr)
			if err != nil {
				return fmt.Errorf("failed to read configuration: %v", err)
			}

			operationID := args[0]

			payloadBz, err := json.Marshal(map[string]string{"operationID": operationID})
			if err != nil {
				return fmt.Errorf("failed to marshal payload: %v", err)
			}
			resp, err := rawPostRequest(fmt.Sprintf("http://%s/approveDKGParticipation", listenAddr), "application/json", payloadBz)
			if err != nil {
				return fmt.Errorf("failed to approve participation: %w", err)
			}
			if resp.ErrorMessage != "" {
				return fmt.Errorf("failed to approve participation: %v", resp.ErrorMessage)
			}
			return nil
		},
	}
}

func getHashOfStartDKGCommand() *cobra.Command {
	return &cobra.Command{
		Use:   "get_start_dkg_file_hash [proposing_file]",
		Args:  cobra.ExactArgs(1),
		Short: "returns hash of proposing message for DKG start to verify correctness",
		RunE: func(cmd *cobra.Command, args []string) error {

			dkgProposeFileData, err := ioutil.ReadFile(args[0])
			if err != nil {
				return fmt.Errorf("failed to read file: %w", err)
			}
			var req requests.SignatureProposalParticipantsListRequest
			if err = json.Unmarshal(dkgProposeFileData, &req); err != nil {
				return fmt.Errorf("failed to unmarshal dkg proposing file: %w", err)
			}

			participants := DKGParticipants(req.Participants)
			sort.Sort(participants)

			hashPayload := bytes.NewBuffer(nil)
			if _, err := hashPayload.Write([]byte(fmt.Sprintf("%d", req.SigningThreshold))); err != nil {
				return err
			}
			for _, p := range participants {
				if _, err := hashPayload.Write(p.PubKey); err != nil {
					return err
				}
				if _, err := hashPayload.Write(p.DkgPubKey); err != nil {
					return err
				}
				if _, err := hashPayload.Write([]byte(p.Username)); err != nil {
					return err
				}
			}
			hash := md5.Sum(hashPayload.Bytes())
			fmt.Println(hex.EncodeToString(hash[:]))
			return nil
		},
	}
}

func getHashOfReinitDKGMessageCommand() *cobra.Command {
	return &cobra.Command{
		Use:   "get_reinit_dkg_file_hash [reinit_file]",
		Args:  cobra.ExactArgs(1),
		Short: "returns hash of reinit message for DKG reinit to verify correctness",
		RunE: func(cmd *cobra.Command, args []string) error {

			dkgReinitFileData, err := ioutil.ReadFile(args[0])
			if err != nil {
				return fmt.Errorf("failed to read file: %w", err)
			}
			hash, err := types.CalcStartReInitDKGMessageHash(dkgReinitFileData)
			if err != nil {
				return err
			}
			fmt.Println(hex.EncodeToString(hash[:]))
			return nil
		},
	}
}

func proposeSignMessageCommand() *cobra.Command {
	return &cobra.Command{
		Use:   "sign_data [dkg_id] [file_path]",
		Args:  cobra.ExactArgs(2),
		Short: "sends a propose message to sign the data in the file",
		RunE: func(cmd *cobra.Command, args []string) error {
			listenAddr, err := cmd.Flags().GetString(flagListenAddr)
			if err != nil {
				return fmt.Errorf("failed to read configuration: %v", err)
			}

			dkgID, err := hex.DecodeString(args[0])
			if err != nil {
				return fmt.Errorf("failed to decode dkgID: %w", err)
			}

			data, err := ioutil.ReadFile(args[1])
			if err != nil {
				return fmt.Errorf("failed to read the file")
			}

			messageDataBz, err := json.Marshal(map[string][]byte{"data": data,
				"dkgID": dkgID})
			if err != nil {
				return fmt.Errorf("failed to marshal SigningProposalStartRequest: %v", err)
			}

			resp, err := rawPostRequest(fmt.Sprintf("http://%s/proposeSignMessage", listenAddr),
				"application/json", messageDataBz)
			if err != nil {
				return fmt.Errorf("failed to make HTTP request to propose message to sign: %w", err)
			}
			if resp.ErrorMessage != "" {
				return fmt.Errorf("failed to make HTTP request to propose message to sign: %v", resp.ErrorMessage)
			}
			return nil
		},
	}
}

func proposeSignBatchMessagesCommand() *cobra.Command {
	return &cobra.Command{
		Use:   "sign_batch_data [dkg_id] [dir_path]",
		Args:  cobra.ExactArgs(2),
		Short: "sends a propose batch messages to sign the data in the dir",
		RunE: func(cmd *cobra.Command, args []string) error {
			listenAddr, err := cmd.Flags().GetString(flagListenAddr)
			if err != nil {
				return fmt.Errorf("failed to read configuration: %v", err)
			}

			dkgID, err := hex.DecodeString(args[0])
			if err != nil {
				return fmt.Errorf("failed to decode dkgID: %w", err)
			}

			req := httprequests.ProposeSignBatchMessagesForm{
				DkgID: dkgID,
				Data:  make(map[string][]byte),
			}

			files, err := ioutil.ReadDir(args[1])
			if err != nil {
				return fmt.Errorf("failde to read dir {%s}: %w", args[1], err)
			}

			for _, f := range files {
				if f.IsDir() {
					//skipping dirs
					continue
				}
				data, err := ioutil.ReadFile(path.Join(args[1], f.Name()))
				if err != nil {
					return fmt.Errorf("failed to read the file")
				}
				req.Data[uuid.New().String()] = data
			}

			messageDataBz, err := json.Marshal(&req)
			if err != nil {
				return fmt.Errorf("failed to marshal SigningBatchProposalStartRequest: %w", err)
			}

			resp, err := rawPostRequest(fmt.Sprintf("http://%s/proposeSignBatchMessages", listenAddr),
				"application/json", messageDataBz)
			if err != nil {
				return fmt.Errorf("failed to make HTTP request to propose message to sign: %w", err)
			}

			if resp.ErrorMessage != "" {
				return fmt.Errorf("failed to make HTTP request to propose message to sign: %v", resp.ErrorMessage)
			}

			return nil
		},
	}
}

func getFSMDumpRequest(host string, dkgID string) (*FSMDumpResponse, error) {
	resp, err := http.Get(fmt.Sprintf("http://%s/getFSMDump?dkgID=%s", host, dkgID))
	if err != nil {
		return nil, fmt.Errorf("failed to get FSM dump: %w", err)
	}
	defer resp.Body.Close()
	responseBody, err := ioutil.ReadAll(resp.Body)
	if err != nil {
		return nil, fmt.Errorf("failed to read body: %w", err)
	}

	var response FSMDumpResponse
	if err = json.Unmarshal(responseBody, &response); err != nil {
		return nil, fmt.Errorf("failed to unmarshal response: %v", err)
	}
	return &response, nil
}

func getFSMStatusCommand() *cobra.Command {
	return &cobra.Command{
		Use:   "show_fsm_status [dkg_id]",
		Args:  cobra.ExactArgs(1),
		Short: "shows the current status of FSM",
		RunE: func(cmd *cobra.Command, args []string) error {
			listenAddr, err := cmd.Flags().GetString(flagListenAddr)
			if err != nil {
				return fmt.Errorf("failed to read configuration: %v", err)
			}

			fsmDumpResponse, err := getFSMDumpRequest(listenAddr, args[0])
			if err != nil {
				return fmt.Errorf("failed to get FSM dump: %w", err)
			}
			if fsmDumpResponse.ErrorMessage != "" {
				return fmt.Errorf("failed to get FSM dump: %v", fsmDumpResponse.ErrorMessage)
			}
			dump := fsmDumpResponse.Result

			fmt.Printf("FSM current status is %s\n", dump.State)

			quorum := make(map[int]state_machines.Participant)
			if strings.HasPrefix(string(dump.State), "state_signing") {
				for k, v := range dump.Payload.SigningProposalPayload.Quorum {
					quorum[k] = v
				}
			}
			if strings.HasPrefix(string(dump.State), "state_dkg") {
				for k, v := range dump.Payload.DKGProposalPayload.Quorum {
					quorum[k] = v
				}
			}
			if strings.HasPrefix(string(dump.State), "state_sig_") {
				for k, v := range dump.Payload.SignatureProposalPayload.Quorum {
					quorum[k] = v
				}
			}

			waiting := make([]string, 0)
			confirmed := make([]string, 0)
			failed := make([]string, 0)

			username, err := getUsername(listenAddr)
			if err != nil {
				return fmt.Errorf("failed to get node's username: %w", err)
			}

			for _, p := range quorum {
				if strings.Contains(p.GetStatus().String(), "Await") {
					// deals are private messages, so we don't need to wait messages from ourself
					if p.GetStatus().String() == "DealAwaitConfirmation" && p.GetUsername() == username {
						continue
					}
					waiting = append(waiting, p.GetUsername())
				}
				if strings.Contains(p.GetStatus().String(), "Error") {
					failed = append(failed, p.GetUsername())
				}
				if strings.Contains(p.GetStatus().String(), "Confirmed") {
					confirmed = append(confirmed, p.GetUsername())
				}
			}

			if len(waiting) > 0 {
				fmt.Printf("Waiting for data from: %s\n", strings.Join(waiting, ", "))
			}
			if len(confirmed) > 0 {
				fmt.Printf("Received data from: %s\n", strings.Join(confirmed, ", "))
			}
			if len(failed) > 0 {
				fmt.Printf("Participants who got some error during a process: %s\n", strings.Join(waiting, ", "))
			}

			return nil
		},
	}
}

func getFSMListCommand() *cobra.Command {
	return &cobra.Command{
		Use:   "get_fsm_list",
		Short: "returns a list of all FSMs served by the node",
		RunE: func(cmd *cobra.Command, args []string) error {
			listenAddr, err := cmd.Flags().GetString(flagListenAddr)
			if err != nil {
				return fmt.Errorf("failed to read configuration: %v", err)
			}

			resp, err := rawGetRequest(fmt.Sprintf("http://%s/getFSMList", listenAddr))
			if err != nil {
				return fmt.Errorf("failed to make HTTP request to get FSM list: %w", err)
			}
			if resp.ErrorMessage != "" {
				return fmt.Errorf("failed to make HTTP request to get FSM list: %v", resp.ErrorMessage)
			}
			fsms := resp.Result.(map[string]interface{})
			if len(fsms) == 0 {
				fmt.Printf("There are no FSMs yet")
				return nil
			}
			for dkgID, state := range fsms {
				fmt.Printf("DKG ID: %s - FSM state: %s\n", dkgID, state.(string))
			}
			return nil
		},
	}
}

func refreshState() *cobra.Command {
	runFunc := func(cmd *cobra.Command, args []string) error {
		listenAddr, err := cmd.Flags().GetString(flagListenAddr)
		if err != nil {
			return fmt.Errorf("failed to read listen address: %v", err)
		}

		if len(kafkaConsumerGroup) < 1 {
			username, err := getUsername(listenAddr)
			if err != nil {
				return fmt.Errorf("failed to get node's username: %w", err)
			}

			kafkaConsumerGroup = fmt.Sprintf("%s_%d", username, time.Now().Unix())
		}

		var msgsToIgnore []string
		if messagesToIgnore != "" {
			msgsToIgnore, err = parseMessagesToIgnore(messagesToIgnore)
			if err != nil {
				return err
			}
			time.Sleep(time.Minute)
		}

		req := httprequests.ResetStateForm{
			NewStateDBDSN:      newStateDBDSN,
			UseOffset:          useOffset,
			KafkaConsumerGroup: kafkaConsumerGroup,
			Messages:           msgsToIgnore,
		}
		reqBytes, err := json.Marshal(req)
		if err != nil {
			return fmt.Errorf("failed to marshal reset state request: %w", err)
		}

		resp, err := rawPostRequest(fmt.Sprintf("http://%s/resetState", listenAddr),
			"application/json", reqBytes)
		if err != nil {
			return fmt.Errorf("failed to make HTTP request to reset state: %w", err)
		}
		if resp.ErrorMessage != "" {
			return fmt.Errorf("failed to make HTTP request to reset state: %v", resp.ErrorMessage)
		}

		dir := resp.Result.(string)
		fmt.Printf("New state was saved to %s directory", dir)

		return nil
	}

	refreshStateCmd.RunE = runFunc

	return refreshStateCmd
}

func parseMessagesToIgnore(input string) ([]string, error) {
	switch {
	case messagesToIgnoreListRx.MatchString(input):
		return strings.Split(input, ","), nil
	case messagesToIgnoreSingleRx.MatchString(input):
		return []string{input}, nil
	case messagesToIgnoreSpanRx.MatchString(input):
		dashIdx := strings.Index(input, "-")
		from, _ := strconv.Atoi(input[:dashIdx])
		to, _ := strconv.Atoi(input[dashIdx+1:])
		offsets := make([]string, 0, to-from)
		for i := from; i <= to; i++ {
			offsets = append(offsets, strconv.Itoa(i))
		}
		return offsets, nil
	default:
		return nil, fmt.Errorf("invalid messages to ignore flag %s, please refer to the flag usage", input)
	}
}<|MERGE_RESOLUTION|>--- conflicted
+++ resolved
@@ -21,18 +21,9 @@
 	"strings"
 	"time"
 
-<<<<<<< HEAD
 	httprequests "github.com/lidofinance/dc4bc/client/api/http_api/requests"
 	httpresponses "github.com/lidofinance/dc4bc/client/api/http_api/responses"
 	"github.com/lidofinance/dc4bc/client/types"
-=======
-	"github.com/lidofinance/dc4bc/client/types"
-
-	"github.com/google/uuid"
-
-	"github.com/lidofinance/dc4bc/fsm/state_machines"
-
->>>>>>> e81b38e8
 	"github.com/lidofinance/dc4bc/fsm/fsm"
 	"github.com/lidofinance/dc4bc/fsm/state_machines"
 	spf "github.com/lidofinance/dc4bc/fsm/state_machines/signature_proposal_fsm"
@@ -45,21 +36,13 @@
 )
 
 const (
-<<<<<<< HEAD
-	flagListenAddr         = "listen_addr"
-	flagJSONFilesFolder    = "json_files_folder"
-	flagNewStateDBDSN      = "new_state_dbdsn"
-	flagUseOffsetInsteadId = "use_offset_instead_id"
-	flagMessagesToIgnore   = "messages_to_ignore"
-	flagKafkaConsumerGroup = "kafka_consumer_group"
-=======
 	flagListenAddr              = "listen_addr"
 	flagJSONFilesFolder         = "json_files_folder"
-	flagPrintFullSignaturesInfo = "print_only"
 	flagNewStateDBDSN           = "new_state_dbdsn"
 	flagUseOffsetInsteadId      = "use_offset_instead_id"
+	flagMessagesToIgnore        = "messages_to_ignore"
 	flagKafkaConsumerGroup      = "kafka_consumer_group"
->>>>>>> e81b38e8
+	flagPrintFullSignaturesInfo = "print_only"
 )
 
 var (
@@ -264,8 +247,6 @@
 			if err != nil {
 				return fmt.Errorf("failed to read configuration: %v", err)
 			}
-<<<<<<< HEAD
-=======
 
 			jsonOutputFolder, err := cmd.Flags().GetString(flagJSONFilesFolder)
 			if err != nil {
@@ -277,7 +258,6 @@
 				return fmt.Errorf("failed to read flagPrintFullSignaturesInfo: %v", err)
 			}
 
->>>>>>> e81b38e8
 			dkgID := args[0]
 			signatures, err := getSignaturesRequest(listenAddr, dkgID)
 			if err != nil {
@@ -287,23 +267,10 @@
 			if signatures.ErrorMessage != "" {
 				return fmt.Errorf("failed to get signatures: %s", signatures.ErrorMessage)
 			}
-<<<<<<< HEAD
-=======
-
->>>>>>> e81b38e8
 			if len(signatures.Result) == 0 {
 				fmt.Printf("No signatures found for dkgID %s", dkgID)
 				return nil
 			}
-<<<<<<< HEAD
-			for sigID, signature := range signatures.Result {
-				fmt.Printf("Signing ID: %s\n", sigID)
-				for _, participantSig := range signature {
-					fmt.Printf("\tDKG round ID: %s\n", participantSig.DKGRoundID)
-					fmt.Printf("\tParticipant: %s\n", participantSig.Username)
-					fmt.Printf("\tReconstructed signature for the data: %s\n", base64.StdEncoding.EncodeToString(participantSig.Signature))
-					fmt.Println()
-=======
 
 			if printOnly {
 				for sigID, signature := range signatures.Result {
@@ -314,7 +281,6 @@
 						fmt.Printf("\tReconstructed signature for the data: %s\n", base64.StdEncoding.EncodeToString(participantSig.Signature))
 						fmt.Println()
 					}
->>>>>>> e81b38e8
 				}
 
 				return nil
@@ -1084,7 +1050,6 @@
 			if err != nil {
 				return err
 			}
-			time.Sleep(time.Minute)
 		}
 
 		req := httprequests.ResetStateForm{
