--- conflicted
+++ resolved
@@ -127,20 +127,10 @@
 	return nil
 }
 
-<<<<<<< HEAD
 func (t *terminal) run() error {
-	if t.airgapped.GetAddress() == "" {
-		fmt.Println("At first, you need to set address" +
-			" of your airgapped machine (should be equal to the client address)")
-		if err := t.setAddressCommand(); err != nil {
-			return err
-		}
-	}
 	if err := t.enterEncryptionPasswordIfNeeded(); err != nil {
 		return err
 	}
-=======
->>>>>>> c4666f52
 	if err := t.helpCommand(); err != nil {
 		return err
 	}
