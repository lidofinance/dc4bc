--- conflicted
+++ resolved
@@ -20,13 +20,11 @@
 	"syscall"
 	"time"
 
-<<<<<<< HEAD
-=======
 	"github.com/lidofinance/dc4bc/qr"
 
->>>>>>> 78858ac1
+	"github.com/syndtr/goleveldb/leveldb"
+
 	client "github.com/lidofinance/dc4bc/client/types"
-	"github.com/syndtr/goleveldb/leveldb"
 
 	"golang.org/x/crypto/ssh/terminal"
 
@@ -108,18 +106,15 @@
 		commandHandler: p.changeConfigurationCommand,
 		description:    "changes a configuration variables (frames delay, chunk size, etc...)",
 	})
-<<<<<<< HEAD
+	p.addCommand("generate_dkg_pubkey_qr", &promptCommand{
+		commandHandler: p.generateDKGPubKeyQR,
+		description:    "generates and saves a QR with DKG public key that can be read by the Client node",
+	})
 	p.addCommand("set_seed", &promptCommand{
 		commandHandler: p.setSeedCommand,
 		description:    "resets a global random seed using BIP39 word list. WARNING! Only do that on a fresh database with no operation carried out.",
 	})
 
-=======
-	p.addCommand("generate_dkg_pubkey_qr", &promptCommand{
-		commandHandler: p.generateDKGPubKeyQR,
-		description:    "generates and saves a QR with DKG public key that can be read by the Client node",
-	})
->>>>>>> 78858ac1
 	return &p, nil
 }
 
