package main

import (
	"context"
	"fmt"
	"log"
	"os"
	"os/signal"
	"strconv"
	"strings"
	"syscall"
	"time"

	"github.com/segmentio/kafka-go/sasl/plain"

	"github.com/lidofinance/dc4bc/fsm/config"
	"github.com/lidofinance/dc4bc/storage/kafka_storage"

	"github.com/lidofinance/dc4bc/client"
	"github.com/lidofinance/dc4bc/qr"

	"github.com/spf13/cobra"
	"github.com/spf13/viper"
)

const (
	flagUserName                 = "username"
	flagListenAddr               = "listen_addr"
	flagStateDBDSN               = "state_dbdsn"
	flagStorageDBDSN             = "storage_dbdsn"
	flagFramesDelay              = "frames_delay"
	flagStorageTopic             = "storage_topic"
	flagKafkaProducerCredentials = "producer_credentials"
	flagKafkaConsumerCredentials = "consumer_credentials"
	flagKafkaTrustStorePath      = "kafka_truststore_path"
	flagKafkaConsumerGroup       = "kafka_consumer_group"
	flagKafkaTimeout             = "kafka_timeout"
	flagStoreDBDSN               = "key_store_dbdsn"
	flagChunkSize                = "chunk_size"
	flagConfig                   = "config"
	flagSkipCommKeysVerification = "skip_comm_keys_verification"
	flagStorageIgnoreMessages    = "storage_ignore_messages"
	flagOffsetsToIgnoreMessages  = "offsets_to_ignore_messages"
)

var (
	cfgFile string
)

func init() {
	cobra.OnInitialize(initConfig)

	rootCmd.PersistentFlags().String(flagUserName, "testUser", "Username")
	rootCmd.PersistentFlags().String(flagListenAddr, "localhost:8080", "Listen Address")
	rootCmd.PersistentFlags().String(flagStateDBDSN, "./dc4bc_client_state", "State DBDSN")
	rootCmd.PersistentFlags().String(flagStorageDBDSN, "./dc4bc_file_storage", "Storage DBDSN")
	rootCmd.PersistentFlags().String(flagStorageTopic, "messages", "Storage Topic (Kafka)")
	rootCmd.PersistentFlags().String(flagKafkaProducerCredentials, "producer:producerpass", "Producer credentials for Kafka: username:password")
	rootCmd.PersistentFlags().String(flagKafkaConsumerCredentials, "consumer:consumerpass", "Consumer credentials for Kafka: username:password")
	rootCmd.PersistentFlags().String(flagKafkaTrustStorePath, "certs/ca.pem", "Path to kafka truststore")
	rootCmd.PersistentFlags().String(flagKafkaConsumerGroup, "", "Kafka consumer group")
	rootCmd.PersistentFlags().String(flagKafkaTimeout, "60s", "Kafka I/O Timeout")
	rootCmd.PersistentFlags().String(flagStoreDBDSN, "./dc4bc_key_store", "Key Store DBDSN")
	rootCmd.PersistentFlags().Int(flagFramesDelay, 10, "Delay times between frames in 100ths of a second")
	rootCmd.PersistentFlags().Int(flagChunkSize, 256, "QR-code's chunk size")
	rootCmd.PersistentFlags().StringVar(&cfgFile, flagConfig, "", "path to your config file")
	rootCmd.PersistentFlags().Bool(flagSkipCommKeysVerification, false, "verify messages from append-log or not")
	rootCmd.PersistentFlags().String(flagStorageIgnoreMessages, "", "Messages ids or offsets separated by comma (id_1,id_2,...,id_n) to ignore when reading from storage")
	rootCmd.PersistentFlags().Bool(flagOffsetsToIgnoreMessages, false, "Consider values provided in " + flagStorageIgnoreMessages + " flag to be message offsets instead of ids")

	exitIfError(viper.BindPFlag(flagUserName, rootCmd.PersistentFlags().Lookup(flagUserName)))
	exitIfError(viper.BindPFlag(flagListenAddr, rootCmd.PersistentFlags().Lookup(flagListenAddr)))
	exitIfError(viper.BindPFlag(flagStateDBDSN, rootCmd.PersistentFlags().Lookup(flagStateDBDSN)))
	exitIfError(viper.BindPFlag(flagStorageDBDSN, rootCmd.PersistentFlags().Lookup(flagStorageDBDSN)))
	exitIfError(viper.BindPFlag(flagStorageTopic, rootCmd.PersistentFlags().Lookup(flagStorageTopic)))
	exitIfError(viper.BindPFlag(flagKafkaProducerCredentials, rootCmd.PersistentFlags().Lookup(flagKafkaProducerCredentials)))
	exitIfError(viper.BindPFlag(flagKafkaConsumerCredentials, rootCmd.PersistentFlags().Lookup(flagKafkaConsumerCredentials)))
	exitIfError(viper.BindPFlag(flagKafkaTrustStorePath, rootCmd.PersistentFlags().Lookup(flagKafkaTrustStorePath)))
	exitIfError(viper.BindPFlag(flagKafkaConsumerGroup, rootCmd.PersistentFlags().Lookup(flagKafkaConsumerGroup)))
	exitIfError(viper.BindPFlag(flagKafkaTimeout, rootCmd.PersistentFlags().Lookup(flagKafkaTimeout)))
	exitIfError(viper.BindPFlag(flagStoreDBDSN, rootCmd.PersistentFlags().Lookup(flagStoreDBDSN)))
	exitIfError(viper.BindPFlag(flagFramesDelay, rootCmd.PersistentFlags().Lookup(flagFramesDelay)))
	exitIfError(viper.BindPFlag(flagChunkSize, rootCmd.PersistentFlags().Lookup(flagChunkSize)))
	exitIfError(viper.BindPFlag(flagUserName, rootCmd.PersistentFlags().Lookup(flagUserName)))
	exitIfError(viper.BindPFlag(flagSkipCommKeysVerification, rootCmd.PersistentFlags().Lookup(flagSkipCommKeysVerification)))
	exitIfError(viper.BindPFlag(flagStorageIgnoreMessages, rootCmd.PersistentFlags().Lookup(flagStorageIgnoreMessages)))
	exitIfError(viper.BindPFlag(flagOffsetsToIgnoreMessages, rootCmd.PersistentFlags().Lookup(flagOffsetsToIgnoreMessages)))
}

func exitIfError(err error) {
	if err != nil {
		log.Fatalf("fatal error: %v", err)
	}
}

func initConfig() {
	if cfgFile == "" {
		return
	}

	viper.SetConfigFile(cfgFile)
	exitIfError(viper.ReadInConfig())
}

func genKeyPairCommand() *cobra.Command {
	return &cobra.Command{
		Use:   "gen_keys",
		Short: "generates a keypair to sign and verify messages",
		RunE: func(cmd *cobra.Command, args []string) error {
			username := viper.GetString(flagUserName)

			if len(username) < config.UsernameMinLength {
				return fmt.Errorf("\"username\" minimum length is %d", config.UsernameMinLength)
			}

			if len(username) > config.UsernameMaxLength {
				return fmt.Errorf("\"username\" maximum length is %d", config.UsernameMaxLength)
			}

			keyStoreDBDSN := viper.GetString(flagStoreDBDSN)

			keyPair := client.NewKeyPair()
			keyStore, err := client.NewLevelDBKeyStore(username, keyStoreDBDSN)
			if err != nil {
				return fmt.Errorf("failed to init key store: %w", err)
			}
			if err = keyStore.PutKeys(username, keyPair); err != nil {
				return fmt.Errorf("failed to save keypair: %w", err)
			}
			fmt.Printf("keypair generated for user %s and saved to %s\n", username, keyStoreDBDSN)
			return nil
		},
	}
}

func parseKafkaSaslPlain(creds string) (*plain.Mechanism, error) {
	credsSplit := strings.SplitN(creds, ":", 2)
	if len(credsSplit) == 1 {
		return nil, fmt.Errorf("failed to parse credentials")
	}
	return &plain.Mechanism{
		Username: credsSplit[0],
		Password: credsSplit[1],
	}, nil
}

func parseMessagesToIgnore(messages string, useOffset bool) (msgs []string, err error) {
	if len(messages) == 0 {
		return msgs, err
	}

	msgs = strings.Split(messages, ",")

	if useOffset {
		for _, msg := range msgs {
			if _, err = strconv.ParseUint(msg, 10, 64); err != nil {
				return nil, fmt.Errorf("when %s flag is specified, values provided in %s flag should be" +
					" parsable into uint64. error: %w", flagOffsetsToIgnoreMessages, flagStorageIgnoreMessages, err)
			}
		}
	}

	return msgs, nil
}

func startClientCommand() *cobra.Command {
	return &cobra.Command{
		Use:   "start",
		Short: "starts dc4bc client",
		RunE: func(cmd *cobra.Command, args []string) error {
			ctx := context.Background()
			ctx, cancel := context.WithCancel(ctx)

			storageTopic := viper.GetString(flagStorageTopic)
			stateDBDSN := viper.GetString(flagStateDBDSN)
			state, err := client.NewLevelDBState(stateDBDSN, storageTopic)
			if err != nil {
				return fmt.Errorf("failed to init state client: %w", err)
			}

			username := viper.GetString(flagUserName)
			kafkaConsumerGroup := viper.GetString(flagKafkaConsumerGroup)
			if len(kafkaConsumerGroup) < 1 {
				kafkaConsumerGroup = fmt.Sprintf("%s_%d", username, time.Now().Unix())
			}

			kafkaTrustStorePath := viper.GetString(flagKafkaTrustStorePath)
			kafkaTimeout := viper.GetDuration(flagKafkaTimeout)
			tlsConfig, err := kafka_storage.GetTLSConfig(kafkaTrustStorePath)
			if err != nil {
				return fmt.Errorf("faile to create tls config: %w", err)
			}

			producerCredentials := viper.GetString(flagKafkaProducerCredentials)
			producerCreds, err := parseKafkaSaslPlain(producerCredentials)
			if err != nil {
				return fmt.Errorf("failed to parse kafka credentials: %w", err)
			}

			consumerCredentials := viper.GetString(flagKafkaConsumerCredentials)
			consumerCreds, err := parseKafkaSaslPlain(consumerCredentials)
			if err != nil {
				return fmt.Errorf("failed to parse kafka credentials: %w", err)
			}

			storageDBDSN := viper.GetString(flagStorageDBDSN)
			stg, err := kafka_storage.NewKafkaStorage(storageDBDSN, storageTopic, kafkaConsumerGroup, tlsConfig,
				producerCreds, consumerCreds, kafkaTimeout)
			if err != nil {
				return fmt.Errorf("failed to init storage client: %w", err)
			}

			msgsToIgnore := viper.GetString(flagStorageIgnoreMessages)
			useOffsetInsteadId := viper.GetBool(flagOffsetsToIgnoreMessages)
			ignoredMsgs, err := parseMessagesToIgnore(msgsToIgnore, useOffsetInsteadId)
			if err != nil {
				return fmt.Errorf("failed to ignore messages in storage: %w", err)
			}
			if err := stg.IgnoreMessages(ignoredMsgs, useOffsetInsteadId); err != nil {
				return fmt.Errorf("failed to ignore messages in storage: %w", err)
			}

<<<<<<< HEAD
			username := viper.GetString(flagUserName)
=======
>>>>>>> ebf7684f
			keyStoreDBDSN := viper.GetString(flagStoreDBDSN)
			keyStore, err := client.NewLevelDBKeyStore(username, keyStoreDBDSN)
			if err != nil {
				return fmt.Errorf("failed to init key store: %w", err)
			}

			framesDelay := viper.GetInt(flagFramesDelay)
			chunkSize := viper.GetInt(flagChunkSize)

			processor := qr.NewCameraProcessor()
			processor.SetDelay(framesDelay)
			processor.SetChunkSize(chunkSize)

			cli, err := client.NewClient(ctx, username, state, stg, keyStore, processor)
			if err != nil {
				return fmt.Errorf("failed to init client: %w", err)
			}
			cli.SetSkipCommKeysVerification(viper.GetBool(flagSkipCommKeysVerification))

			sigs := make(chan os.Signal, 1)
			signal.Notify(sigs, syscall.SIGINT, syscall.SIGTERM)
			go func() {
				<-sigs

				log.Println("Received signal, stopping client...")
				cancel()

				log.Println("BaseClient stopped, exiting")
				os.Exit(0)
			}()

			listenAddress := viper.GetString(flagListenAddr)

			go func() {
				if err := cli.StartHTTPServer(listenAddress); err != nil {
					log.Fatalf("HTTP server error: %v", err)
				}
			}()
			cli.GetLogger().Log("Client started to poll messages from append-only log")
			cli.GetLogger().Log("Waiting for messages from append-only log...")
			if err = cli.Poll(); err != nil {
				return fmt.Errorf("error while handling operations: %w", err)
			}
			cli.GetLogger().Log("polling is stopped")
			return nil
		},
	}
}

var rootCmd = &cobra.Command{
	Use:   "dc4bc_d",
	Short: "dc4bc client daemon implementation",
}

func main() {
	rootCmd.AddCommand(
		startClientCommand(),
		genKeyPairCommand(),
	)
	if err := rootCmd.Execute(); err != nil {
		log.Fatalf("Failed to execute root command: %v", err)
	}
}<|MERGE_RESOLUTION|>--- conflicted
+++ resolved
@@ -220,10 +220,7 @@
 				return fmt.Errorf("failed to ignore messages in storage: %w", err)
 			}
 
-<<<<<<< HEAD
 			username := viper.GetString(flagUserName)
-=======
->>>>>>> ebf7684f
 			keyStoreDBDSN := viper.GetString(flagStoreDBDSN)
 			keyStore, err := client.NewLevelDBKeyStore(username, keyStoreDBDSN)
 			if err != nil {
