package requests

import "time"

// States: "state_dkg_pub_keys_await_confirmations"
// Events: "event_dkg_pub_key_confirm_received"
type DKGProposalPubKeyConfirmationRequest struct {
	ParticipantId int
	PubKey        []byte
<<<<<<< HEAD
	CreatedAt     *time.Time
=======
	CreatedAt     time.Time
>>>>>>> 031e829c
}

// States: "state_dkg_commits_sending_await_confirmations"
// Events: "event_dkg_commit_confirm_received"
type DKGProposalCommitConfirmationRequest struct {
	ParticipantId int
	Commit        []byte
<<<<<<< HEAD
	CreatedAt     *time.Time
=======
	CreatedAt     time.Time
>>>>>>> 031e829c
}

// States: "state_dkg_deals_await_confirmations"
// Events: "event_dkg_deal_confirm_received"
type DKGProposalDealConfirmationRequest struct {
	ParticipantId int
	Deal          []byte
<<<<<<< HEAD
	CreatedAt     *time.Time
}

// States: "state_dkg_responses_await_confirmations"
// Events: "event_dkg_response_confirm_received"
type DKGProposalResponseConfirmationRequest struct {
	ParticipantId int
	Response      []byte
	CreatedAt     *time.Time
=======
	CreatedAt     time.Time
}

// States: "state_dkg_responses_await_confirmations"
// Events: "event_dkg_response_confirm_received"
type DKGProposalResponseConfirmationRequest struct {
	ParticipantId int
	Response      []byte
	CreatedAt     time.Time
}

// States: "state_dkg_master_key_await_confirmations"
// Events: "event_dkg_master_key_confirm_received"
type DKGProposalMasterKeyConfirmationRequest struct {
	ParticipantId int
	MasterKey     []byte
	CreatedAt     time.Time
>>>>>>> 031e829c
}

// States:  "state_dkg_pub_keys_await_confirmations"
// 			"state_dkg_commits_sending_await_confirmations"
//			"state_dkg_deals_await_confirmations"
//			"state_dkg_responses_await_confirmations"
<<<<<<< HEAD
=======
// 			"state_dkg_master_key_await_confirmations"
>>>>>>> 031e829c
//
// Events:  "event_dkg_pub_key_confirm_canceled_by_error",
//			"event_dkg_commit_confirm_canceled_by_error"
//			"event_dkg_deal_confirm_canceled_by_error"
// 			"event_dkg_response_confirm_canceled_by_error"
<<<<<<< HEAD
type DKGProposalConfirmationErrorRequest struct {
	ParticipantId int
	CreatedAt     *time.Time
=======
//			"event_dkg_master_key_confirm_canceled_by_error"
type DKGProposalConfirmationErrorRequest struct {
	ParticipantId int
	Error         error
	CreatedAt     time.Time
>>>>>>> 031e829c
}<|MERGE_RESOLUTION|>--- conflicted
+++ resolved
@@ -7,11 +7,7 @@
 type DKGProposalPubKeyConfirmationRequest struct {
 	ParticipantId int
 	PubKey        []byte
-<<<<<<< HEAD
-	CreatedAt     *time.Time
-=======
 	CreatedAt     time.Time
->>>>>>> 031e829c
 }
 
 // States: "state_dkg_commits_sending_await_confirmations"
@@ -19,11 +15,7 @@
 type DKGProposalCommitConfirmationRequest struct {
 	ParticipantId int
 	Commit        []byte
-<<<<<<< HEAD
-	CreatedAt     *time.Time
-=======
 	CreatedAt     time.Time
->>>>>>> 031e829c
 }
 
 // States: "state_dkg_deals_await_confirmations"
@@ -31,17 +23,6 @@
 type DKGProposalDealConfirmationRequest struct {
 	ParticipantId int
 	Deal          []byte
-<<<<<<< HEAD
-	CreatedAt     *time.Time
-}
-
-// States: "state_dkg_responses_await_confirmations"
-// Events: "event_dkg_response_confirm_received"
-type DKGProposalResponseConfirmationRequest struct {
-	ParticipantId int
-	Response      []byte
-	CreatedAt     *time.Time
-=======
 	CreatedAt     time.Time
 }
 
@@ -59,31 +40,21 @@
 	ParticipantId int
 	MasterKey     []byte
 	CreatedAt     time.Time
->>>>>>> 031e829c
 }
 
 // States:  "state_dkg_pub_keys_await_confirmations"
 // 			"state_dkg_commits_sending_await_confirmations"
 //			"state_dkg_deals_await_confirmations"
 //			"state_dkg_responses_await_confirmations"
-<<<<<<< HEAD
-=======
 // 			"state_dkg_master_key_await_confirmations"
->>>>>>> 031e829c
 //
 // Events:  "event_dkg_pub_key_confirm_canceled_by_error",
 //			"event_dkg_commit_confirm_canceled_by_error"
 //			"event_dkg_deal_confirm_canceled_by_error"
 // 			"event_dkg_response_confirm_canceled_by_error"
-<<<<<<< HEAD
-type DKGProposalConfirmationErrorRequest struct {
-	ParticipantId int
-	CreatedAt     *time.Time
-=======
 //			"event_dkg_master_key_confirm_canceled_by_error"
 type DKGProposalConfirmationErrorRequest struct {
 	ParticipantId int
 	Error         error
 	CreatedAt     time.Time
->>>>>>> 031e829c
 }