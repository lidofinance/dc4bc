--- conflicted
+++ resolved
@@ -20,18 +20,6 @@
 
 type DKGProposalDealParticipantEntry struct {
 	ParticipantId int
-<<<<<<< HEAD
-	Title         string
-	Deal          []byte
-}
-
-type DKGProposalResponsesParticipantResponse []*DKGProposalResponsesParticipantEntry
-
-type DKGProposalResponsesParticipantEntry struct {
-	ParticipantId int
-	Title         string
-	Responses     []byte
-=======
 	Addr          string
 	DkgDeal       []byte
 }
@@ -42,5 +30,12 @@
 	ParticipantId int
 	Addr          string
 	DkgResponse   []byte
->>>>>>> afaabe20
+}
+
+type DKGProposalResponsesParticipantResponse []*DKGProposalResponsesParticipantEntry
+
+type DKGProposalResponsesParticipantEntry struct {
+	ParticipantId int
+	Title         string
+	Responses     []byte
 }