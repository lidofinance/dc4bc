package responses

// Response

// Event: "event_sig_proposal_init"
// States: "__idle"
type SignatureProposalParticipantInvitationsResponse []*SignatureProposalParticipantInvitationEntry

type SignatureProposalParticipantInvitationEntry struct {
	ParticipantId int
	// Public title for address, such as name, nickname, organization
	Addr      string
	Threshold int
	DkgPubKey []byte
<<<<<<< HEAD
=======
	PubKey    []byte
>>>>>>> db0ba043
}

// Public lists for proposal confirmation process
// States: "validation_canceled_by_participant", "validation_canceled_by_timeout",
type SignatureProposalParticipantStatusResponse []*SignatureProposalParticipantStatusEntry

type SignatureProposalParticipantStatusEntry struct {
	ParticipantId int
	Addr          string
	Status        uint8
	DkgPubKey     []byte
}<|MERGE_RESOLUTION|>--- conflicted
+++ resolved
@@ -12,10 +12,7 @@
 	Addr      string
 	Threshold int
 	DkgPubKey []byte
-<<<<<<< HEAD
-=======
 	PubKey    []byte
->>>>>>> db0ba043
 }
 
 // Public lists for proposal confirmation process
