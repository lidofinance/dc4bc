package dkg_proposal_fsm

import (
	"errors"
	"fmt"
	"reflect"

	"github.com/depools/dc4bc/fsm/config"
	"github.com/depools/dc4bc/fsm/fsm"
	"github.com/depools/dc4bc/fsm/state_machines/internal"
	"github.com/depools/dc4bc/fsm/types/requests"
	"github.com/depools/dc4bc/fsm/types/responses"
)

// Init

func (m *DKGProposalFSM) actionInitDKGProposal(inEvent fsm.Event, args ...interface{}) (outEvent fsm.Event, response interface{}, err error) {
	m.payloadMu.Lock()
	defer m.payloadMu.Unlock()

	if m.payload.DKGProposalPayload != nil {
		return
	}

	if len(args) != 1 {
		err = errors.New("{arg0} required {DefaultRequest}")
		return
	}

	request, ok := args[0].(requests.DefaultRequest)

	if !ok {
		err = errors.New("cannot cast {arg0} to type {DefaultRequest}")
		return
	}

	m.payload.DKGProposalPayload = &internal.DKGConfirmation{
		Quorum:    make(internal.DKGProposalQuorum),
		CreatedAt: request.CreatedAt,
		ExpiresAt: request.CreatedAt.Add(config.DkgConfirmationDeadline),
	}

	for participantId, participant := range m.payload.SignatureProposalPayload.Quorum {
		m.payload.DKGProposalPayload.Quorum[participantId] = &internal.DKGProposalParticipant{
			Addr:      participant.Addr,
			DkgPubKey: make([]byte, len(participant.DkgPubKey)),
			Status:    internal.CommitAwaitConfirmation,
			UpdatedAt: participant.UpdatedAt,
		}
		copy(m.payload.DKGProposalPayload.Quorum[participantId].DkgPubKey, participant.DkgPubKey)
	}

	// Remove m.payload.SignatureProposalPayload?

	// Make response

	responseData := make(responses.DKGProposalPubKeysParticipantResponse, 0)

	for participantId, participant := range m.payload.DKGProposalPayload.Quorum {
		responseEntry := &responses.DKGProposalPubKeysParticipantEntry{
			ParticipantId: participantId,
			Addr:          participant.Addr,
			DkgPubKey:     participant.DkgPubKey,
		}
		responseData = append(responseData, responseEntry)
	}

	return inEvent, responseData, nil
}

// Commits

func (m *DKGProposalFSM) actionCommitConfirmationReceived(inEvent fsm.Event, args ...interface{}) (outEvent fsm.Event, response interface{}, err error) {
	m.payloadMu.Lock()
	defer m.payloadMu.Unlock()

	if len(args) != 1 {
		err = errors.New("{arg0} required {DKGProposalCommitConfirmationRequest}")
		return
	}

	request, ok := args[0].(requests.DKGProposalCommitConfirmationRequest)

	if !ok {
		err = errors.New("cannot cast {arg0} to type {DKGProposalCommitConfirmationRequest}")
		return
	}

	if err = request.Validate(); err != nil {
		return
	}

	if !m.payload.DKGQuorumExists(request.ParticipantId) {
		err = errors.New("{ParticipantId} not exist in quorum")
		return
	}

	dkgProposalParticipant := m.payload.DKGQuorumGet(request.ParticipantId)

	if dkgProposalParticipant.Status != internal.CommitAwaitConfirmation {
		err = errors.New(fmt.Sprintf("cannot confirm commit with {Status} = {\"%s\"}", dkgProposalParticipant.Status))
		return
	}

	dkgProposalParticipant.DkgCommit = make([]byte, len(request.Commit))
	copy(dkgProposalParticipant.DkgCommit, request.Commit)
	dkgProposalParticipant.Status = internal.CommitConfirmed

	dkgProposalParticipant.UpdatedAt = request.CreatedAt
	m.payload.SignatureProposalPayload.UpdatedAt = request.CreatedAt

	m.payload.DKGQuorumUpdate(request.ParticipantId, dkgProposalParticipant)

	return
}

func (m *DKGProposalFSM) actionValidateDkgProposalAwaitCommits(inEvent fsm.Event, args ...interface{}) (outEvent fsm.Event, response interface{}, err error) {
	var (
		isContainsError bool
	)

	m.payloadMu.Lock()
	defer m.payloadMu.Unlock()

	if m.payload.DKGProposalPayload.IsExpired() {
		outEvent = eventDKGCommitsConfirmationCancelByErrorInternal
		return
	}

	unconfirmedParticipants := m.payload.DKGQuorumCount()
	for _, participant := range m.payload.DKGProposalPayload.Quorum {
		if participant.Status == internal.CommitConfirmationError {
			isContainsError = true
		} else if participant.Status == internal.CommitConfirmed {
			unconfirmedParticipants--
		}
	}

	if isContainsError {
		outEvent = eventDKGCommitsConfirmationCancelByTimeoutInternal
		return
	}

	// The are no declined and timed out participants, check for all confirmations
	if unconfirmedParticipants > 0 {
		return
	}

	outEvent = eventDKGCommitsConfirmedInternal

	for _, participant := range m.payload.DKGProposalPayload.Quorum {
		participant.Status = internal.DealAwaitConfirmation
	}

	// Make response

	responseData := make(responses.DKGProposalCommitParticipantResponse, 0)

	for participantId, participant := range m.payload.DKGProposalPayload.Quorum {
		responseEntry := &responses.DKGProposalCommitParticipantEntry{
			ParticipantId: participantId,
			Addr:          participant.Addr,
			DkgCommit:     participant.DkgCommit,
		}
		responseData = append(responseData, responseEntry)
	}

	response = responseData

	return
}

// Deals

func (m *DKGProposalFSM) actionDealConfirmationReceived(inEvent fsm.Event, args ...interface{}) (outEvent fsm.Event, response interface{}, err error) {
	m.payloadMu.Lock()
	defer m.payloadMu.Unlock()

	if len(args) != 1 {
		err = errors.New("{arg0} required {DKGProposalDealConfirmationRequest}")
		return
	}

	request, ok := args[0].(requests.DKGProposalDealConfirmationRequest)

	if !ok {
		err = errors.New("cannot cast {arg0} to type {DKGProposalDealConfirmationRequest}")
		return
	}

	if err = request.Validate(); err != nil {
		return
	}

	if !m.payload.DKGQuorumExists(request.ParticipantId) {
		err = errors.New("{ParticipantId} not exist in quorum")
		return
	}

	dkgProposalParticipant := m.payload.DKGQuorumGet(request.ParticipantId)

	if dkgProposalParticipant.Status != internal.DealAwaitConfirmation {
		err = errors.New(fmt.Sprintf("cannot confirm deal with {Status} = {\"%s\"}", dkgProposalParticipant.Status))
		return
	}

	dkgProposalParticipant.DkgDeal = make([]byte, len(request.Deal))
	copy(dkgProposalParticipant.DkgDeal, request.Deal)
	dkgProposalParticipant.Status = internal.DealConfirmed

	dkgProposalParticipant.UpdatedAt = request.CreatedAt
	m.payload.SignatureProposalPayload.UpdatedAt = request.CreatedAt

	m.payload.DKGQuorumUpdate(request.ParticipantId, dkgProposalParticipant)

	return
}

func (m *DKGProposalFSM) actionValidateDkgProposalAwaitDeals(inEvent fsm.Event, args ...interface{}) (outEvent fsm.Event, response interface{}, err error) {
	var (
		isContainsError bool
	)

	m.payloadMu.Lock()
	defer m.payloadMu.Unlock()

	if m.payload.DKGProposalPayload.IsExpired() {
		outEvent = eventDKGDealsConfirmationCancelByTimeoutInternal
		return
	}

	// Only awaiting deals stage requires ({all_participants} - 1) confirmations
	unconfirmedDealsParticipants := m.payload.DKGQuorumCount() - 1
	for _, participant := range m.payload.DKGProposalPayload.Quorum {
		if participant.Status == internal.DealConfirmationError {
			isContainsError = true
		} else if participant.Status == internal.DealConfirmed {
			unconfirmedDealsParticipants--
		}
	}

	if isContainsError {
		outEvent = eventDKGDealsConfirmationCancelByErrorInternal
		return
	}

<<<<<<< HEAD
	// The are no declined and timed out participants, check for all confirmations
	if unconfirmedParticipants > 1 { //TODO: this is bad
=======
	if unconfirmedDealsParticipants > 0 {
>>>>>>> 14c2cdff
		return
	}

	outEvent = eventDKGDealsConfirmedInternal

	for _, participant := range m.payload.DKGProposalPayload.Quorum {
		participant.Status = internal.ResponseAwaitConfirmation
	}

	// Make response

	responseData := make(responses.DKGProposalDealParticipantResponse, 0)

	for participantId, participant := range m.payload.DKGProposalPayload.Quorum {
		if len(participant.DkgDeal) == 0 {
			continue
		}
		responseEntry := &responses.DKGProposalDealParticipantEntry{
			ParticipantId: participantId,
			Addr:          participant.Addr,
			DkgDeal:       participant.DkgDeal,
		}
		responseData = append(responseData, responseEntry)
	}

	response = responseData

	return
}

// Responses

func (m *DKGProposalFSM) actionResponseConfirmationReceived(inEvent fsm.Event, args ...interface{}) (outEvent fsm.Event, response interface{}, err error) {
	m.payloadMu.Lock()
	defer m.payloadMu.Unlock()

	if len(args) != 1 {
		err = errors.New("{arg0} required {DKGProposalResponseConfirmationRequest}")
		return
	}

	request, ok := args[0].(requests.DKGProposalResponseConfirmationRequest)

	if !ok {
		err = errors.New("cannot cast {arg0} to type {DKGProposalResponseConfirmationRequest}")
		return
	}

	if err = request.Validate(); err != nil {
		return
	}

	if !m.payload.DKGQuorumExists(request.ParticipantId) {
		err = errors.New("{ParticipantId} not exist in quorum")
		return
	}

	dkgProposalParticipant := m.payload.DKGQuorumGet(request.ParticipantId)

	if dkgProposalParticipant.Status != internal.ResponseAwaitConfirmation {
		err = errors.New(fmt.Sprintf("cannot confirm response with {Status} = {\"%s\"}", dkgProposalParticipant.Status))
		return
	}

	dkgProposalParticipant.DkgResponse = make([]byte, len(request.Response))
	copy(dkgProposalParticipant.DkgResponse, request.Response)
	dkgProposalParticipant.Status = internal.ResponseConfirmed

	dkgProposalParticipant.UpdatedAt = request.CreatedAt
	m.payload.SignatureProposalPayload.UpdatedAt = request.CreatedAt

	m.payload.DKGQuorumUpdate(request.ParticipantId, dkgProposalParticipant)

	return
}

func (m *DKGProposalFSM) actionValidateDkgProposalAwaitResponses(inEvent fsm.Event, args ...interface{}) (outEvent fsm.Event, response interface{}, err error) {
	var (
		isContainsError bool
	)

	m.payloadMu.Lock()
	defer m.payloadMu.Unlock()

	if m.payload.DKGProposalPayload.IsExpired() {
		outEvent = eventDKGResponseConfirmationCancelByTimeoutInternal
		return
	}

	unconfirmedParticipants := m.payload.DKGQuorumCount()
	for _, participant := range m.payload.DKGProposalPayload.Quorum {
		if participant.Status == internal.ResponseConfirmationError {
			isContainsError = true
		} else if participant.Status == internal.ResponseConfirmed {
			unconfirmedParticipants--
		}
	}

	if isContainsError {
		outEvent = eventDKGResponseConfirmationCancelByErrorInternal
		return
	}

	// The are no declined and timed out participants, check for all confirmations
	if unconfirmedParticipants > 0 {
		return
	}

	outEvent = eventDKGResponsesConfirmedInternal

	for _, participant := range m.payload.DKGProposalPayload.Quorum {
		participant.Status = internal.MasterKeyAwaitConfirmation
	}

	// Make response

	responseData := make(responses.DKGProposalResponseParticipantResponse, 0)

	for participantId, participant := range m.payload.DKGProposalPayload.Quorum {
		responseEntry := &responses.DKGProposalResponseParticipantEntry{
			ParticipantId: participantId,
			Addr:          participant.Addr,
			DkgResponse:   participant.DkgResponse,
		}
		responseData = append(responseData, responseEntry)
	}

	response = responseData

	return
}

// Master key

func (m *DKGProposalFSM) actionMasterKeyConfirmationReceived(inEvent fsm.Event, args ...interface{}) (outEvent fsm.Event, response interface{}, err error) {
	m.payloadMu.Lock()
	defer m.payloadMu.Unlock()

	if len(args) != 1 {
		err = errors.New("{arg0} required {DKGProposalMasterKeyConfirmationRequest}")
		return
	}

	request, ok := args[0].(requests.DKGProposalMasterKeyConfirmationRequest)

	if !ok {
		err = errors.New("cannot cast {arg0} to type {DKGProposalMasterKeyConfirmationRequest}")
		return
	}

	if err = request.Validate(); err != nil {
		return
	}

	if !m.payload.DKGQuorumExists(request.ParticipantId) {
		err = errors.New("{ParticipantId} not exist in quorum")
		return
	}

	dkgProposalParticipant := m.payload.DKGQuorumGet(request.ParticipantId)

	if dkgProposalParticipant.Status != internal.MasterKeyAwaitConfirmation {
		err = errors.New(fmt.Sprintf("cannot confirm response with {Status} = {\"%s\"}", dkgProposalParticipant.Status))
		return
	}

	dkgProposalParticipant.DkgMasterKey = make([]byte, len(request.MasterKey))
	copy(dkgProposalParticipant.DkgMasterKey, request.MasterKey)
	dkgProposalParticipant.Status = internal.MasterKeyConfirmed

	dkgProposalParticipant.UpdatedAt = request.CreatedAt
	m.payload.SignatureProposalPayload.UpdatedAt = request.CreatedAt

	m.payload.DKGQuorumUpdate(request.ParticipantId, dkgProposalParticipant)

	return
}

func (m *DKGProposalFSM) actionValidateDkgProposalAwaitMasterKey(inEvent fsm.Event, args ...interface{}) (outEvent fsm.Event, response interface{}, err error) {
	var (
		isContainsError bool
		masterKeys      [][]byte
	)

	m.payloadMu.Lock()
	defer m.payloadMu.Unlock()

	if m.payload.DKGProposalPayload.IsExpired() {
		outEvent = eventDKGMasterKeyConfirmationCancelByTimeoutInternal
		return
	}

	unconfirmedParticipants := m.payload.DKGQuorumCount()

	for _, participant := range m.payload.DKGProposalPayload.Quorum {
		if participant.Status == internal.MasterKeyConfirmationError {
			isContainsError = true
		} else if participant.Status == internal.MasterKeyConfirmed {
			masterKeys = append(masterKeys, participant.DkgMasterKey)
			unconfirmedParticipants--
		}
	}

	if isContainsError {
		outEvent = eventDKGMasterKeyConfirmationCancelByErrorInternal
		return
	}

	// Temporary simplest match master keys
	if len(masterKeys) > 1 {
		for i, masterKey := range masterKeys {
			for j := range masterKeys {
				if i == j {
					continue
				}

				if !reflect.DeepEqual(masterKey, masterKeys[i]) {
					for _, participant := range m.payload.DKGProposalPayload.Quorum {
						participant.Status = internal.MasterKeyConfirmationError
						participant.Error = errors.New("master key is mismatched")
					}

					outEvent = eventDKGMasterKeyConfirmationCancelByErrorInternal
					return
				}
			}
		}
	}

	// The are no declined and timed out participants, check for all confirmations
	if unconfirmedParticipants > 0 {
		return
	}

	outEvent = eventDKGMasterKeyConfirmedInternal

	for _, participant := range m.payload.DKGProposalPayload.Quorum {
		participant.Status = internal.MasterKeyConfirmed
	}

	return
}

// Errors
func (m *DKGProposalFSM) actionConfirmationError(inEvent fsm.Event, args ...interface{}) (outEvent fsm.Event, response interface{}, err error) {
	m.payloadMu.Lock()
	defer m.payloadMu.Unlock()

	if len(args) != 1 {
		err = errors.New("{arg0} required {DKGProposalConfirmationErrorRequest}")
		return
	}

	request, ok := args[0].(requests.DKGProposalConfirmationErrorRequest)

	if !ok {
		err = errors.New("cannot cast {arg0} to type {DKGProposalConfirmationErrorRequest}")
		return
	}

	if err = request.Validate(); err != nil {
		return
	}

	if !m.payload.DKGQuorumExists(request.ParticipantId) {
		err = errors.New("{ParticipantId} not exist in quorum")
		return
	}

	dkgProposalParticipant := m.payload.DKGQuorumGet(request.ParticipantId)

	// TODO: Move to methods
	switch inEvent {
	case EventDKGCommitConfirmationError:
		switch dkgProposalParticipant.Status {
		case internal.CommitAwaitConfirmation:
			dkgProposalParticipant.Status = internal.CommitConfirmationError
		case internal.CommitConfirmed:
			err = errors.New("{Status} already confirmed")
		case internal.CommitConfirmationError:
			err = errors.New(fmt.Sprintf("{Status} already has {\"%s\"}", internal.CommitConfirmationError))
		default:
			err = errors.New(fmt.Sprintf(
				"{Status} now is \"%s\" and cannot set to {\"%s\"}",
				dkgProposalParticipant.Status,
				internal.CommitConfirmationError,
			))
		}
	case EventDKGDealConfirmationError:
		switch dkgProposalParticipant.Status {
		case internal.DealAwaitConfirmation:
			dkgProposalParticipant.Status = internal.DealConfirmationError
		case internal.DealConfirmed:
			err = errors.New("{Status} already confirmed")
		case internal.DealConfirmationError:
			err = errors.New(fmt.Sprintf("{Status} already has {\"%s\"}", internal.DealConfirmationError))
		default:
			err = errors.New(fmt.Sprintf(
				"{Status} now is \"%s\" and cannot set to {\"%s\"}",
				dkgProposalParticipant.Status,
				internal.DealConfirmationError,
			))
		}
	case EventDKGResponseConfirmationError:
		switch dkgProposalParticipant.Status {
		case internal.ResponseAwaitConfirmation:
			dkgProposalParticipant.Status = internal.ResponseConfirmationError
		case internal.ResponseConfirmed:
			err = errors.New("{Status} already confirmed")
		case internal.ResponseConfirmationError:
			err = errors.New(fmt.Sprintf("{Status} already has {\"%s\"}", internal.ResponseConfirmationError))
		default:
			err = errors.New(fmt.Sprintf(
				"{Status} now is \"%s\" and cannot set to {\"%s\"}",
				dkgProposalParticipant.Status,
				internal.ResponseConfirmationError,
			))
		}
	case EventDKGMasterKeyConfirmationError:
		switch dkgProposalParticipant.Status {
		case internal.MasterKeyAwaitConfirmation:
			dkgProposalParticipant.Status = internal.MasterKeyConfirmationError
		case internal.MasterKeyConfirmed:
			err = errors.New("{Status} already confirmed")
		case internal.MasterKeyConfirmationError:
			err = errors.New(fmt.Sprintf("{Status} already has {\"%s\"}", internal.MasterKeyConfirmationError))
		default:
			err = errors.New(fmt.Sprintf(
				"{Status} now is \"%s\" and cannot set to {\"%s\"}",
				dkgProposalParticipant.Status,
				internal.MasterKeyConfirmationError,
			))
		}
	default:
		err = errors.New(fmt.Sprintf("{%s} event cannot be used for action {actionConfirmationError}", inEvent))
	}

	if err != nil {
		return
	}

	dkgProposalParticipant.Error = request.Error

	dkgProposalParticipant.UpdatedAt = request.CreatedAt
	m.payload.SignatureProposalPayload.UpdatedAt = request.CreatedAt

	m.payload.DKGQuorumUpdate(request.ParticipantId, dkgProposalParticipant)

	// TODO: Add outEvent

	return
}<|MERGE_RESOLUTION|>--- conflicted
+++ resolved
@@ -244,12 +244,7 @@
 		return
 	}
 
-<<<<<<< HEAD
-	// The are no declined and timed out participants, check for all confirmations
-	if unconfirmedParticipants > 1 { //TODO: this is bad
-=======
 	if unconfirmedDealsParticipants > 0 {
->>>>>>> 14c2cdff
 		return
 	}
 
